package tsacmd

import (
	"bytes"
	"context"
	"fmt"
	"net"
	"net/http"
	"os"
	"path/filepath"
	"sync"
	"time"

	"io/ioutil"

	yaml "gopkg.in/yaml.v2"

	"os/signal"
	"syscall"

	"code.cloudfoundry.org/lager"
	"github.com/concourse/concourse/atc"
<<<<<<< HEAD
	"github.com/concourse/concourse/flag"
	"github.com/concourse/concourse/skymarshal/token"
=======
>>>>>>> ab76fa8c
	"github.com/concourse/concourse/tsa"
	cflag "github.com/concourse/flag"
	"github.com/dgrijalva/jwt-go"
	"github.com/spf13/cobra"
	"github.com/tedsuo/ifrit"
	"github.com/tedsuo/ifrit/grouper"
	"github.com/tedsuo/ifrit/http_server"
	"github.com/tedsuo/ifrit/sigmon"
	"golang.org/x/crypto/ssh"
	"golang.org/x/oauth2"
	"golang.org/x/oauth2/clientcredentials"
)

type TSACommand struct {
	Logger cflag.Lager

	BindIP      flag.IP `yaml:"bind_ip"`
	PeerAddress string  `yaml:"peer_address"`
	BindPort    uint16  `yaml:"bind_port"`

	Debug struct {
		BindIP   flag.IP `yaml:"bind_ip"`
		BindPort uint16  `yaml:"bind_port"`
	} `yaml:"debug"`

	HostKey                *flag.PrivateKey  `yaml:"host_key" validate:"required"`
	AuthorizedKeys         string            `yaml:"authorized_keys"`
	TeamAuthorizedKeys     map[string]string `yaml:"team_authorized_keys"`
	TeamAuthorizedKeysFile string            `yaml:"team_authorized_keys_file" validate:"file"`

	ATCURLs []string `yaml:"atc_url" validate:"dive,url"`

	ClientID     string   `yaml:"client_id"`
	ClientSecret string   `yaml:"client_secret"`
	TokenURL     string   `yaml:"token_url" validate:"url"`
	Scopes       []string `yaml:"scope"`

<<<<<<< HEAD
	HeartbeatInterval time.Duration `yaml:"heartbeat_interval"`
=======
	HeartbeatInterval    time.Duration `long:"heartbeat-interval" default:"30s" description:"interval on which to heartbeat workers to the ATC"`
	GardenRequestTimeout time.Duration `long:"garden-request-timeout" default:"5m" description:"How long to wait for requests to Garden to complete. 0 means no timeout."`
>>>>>>> ab76fa8c

	ClusterName    string `yaml:"cluster_name"`
	LogClusterName bool   `yaml:"log_cluster_name"`
}

func InitializeFlagsDEPRECATED(c *cobra.Command, flags *TSACommand) {
	c.Flags().Var(&flags.BindIP, "tsa-bind-ip", "IP address on which to listen for SSH.")
	c.Flags().Uint16Var(&flags.BindPort, "tsa-bind-port", 2222, "Port on which to listen for SSH.")
	c.Flags().StringVar(&flags.PeerAddress, "tsa-peer-address", "127.0.0.1", "Network address of this web node, reachable by other web nodes. Used for forwarded worker addresses.")

	c.Flags().Var(&flags.Debug.BindIP, "tsa-debug-bind-ip", "IP address on which to listen for the pprof debugger endpoints.")
	c.Flags().Uint16Var(&flags.Debug.BindPort, "tsa-debug-bind-port", 2221, "Port on which to listen for the pprof debugger endpoints.")

	c.Flags().Var(flags.HostKey, "tsa-host-key", "Path to private key to use for the SSH server.")
	c.Flags().StringVar(&flags.AuthorizedKeys, "tsa-authorized-keys", "", "Path to file containing keys to authorize, in SSH authorized_keys format (one public key per line).")
	c.Flags().StringToStringVar(&flags.TeamAuthorizedKeys, "tsa-team-authorized-keys", nil, "Path to file containing keys to authorize, in SSH authorized_keys format (one public key per line).")
	c.Flags().StringVar(&flags.TeamAuthorizedKeysFile, "tsa-team-authorized-keys-file", "", "Path to file containing a YAML array of teams and their authorized SSH keys, e.g. [{team:foo,ssh_keys:[key1,key2]}].")

	c.Flags().StringArrayVar(&flags.ATCURLs, "tsa-atc-url", nil, "ATC API endpoints to which workers will be registered.")

	c.Flags().StringVar(&flags.ClientID, "tsa-client-id", "concourse-worker", "Client used to fetch a token from the auth server. NOTE: if you change this value you will also need to change the --system-claim-value flag so the atc knows to allow requests from this client.")
	c.Flags().StringVar(&flags.ClientSecret, "tsa-client-secret", "", "Client used to fetch a token from the auth server")
	c.Flags().StringVar(&flags.TokenURL, "tsa-token-url", "", "Token endpoint of the auth server")
	c.Flags().StringArrayVar(&flags.Scopes, "tsa-scope", nil, "Scopes to request from the auth server")

	c.Flags().DurationVar(&flags.HeartbeatInterval, "tsa-heartbeat-interval", 30*time.Second, "interval on which to heartbeat workers to the ATC")

	c.Flags().StringVar(&flags.ClusterName, "tsa-cluster-name", "", "A name for this Concourse cluster, to be displayed on the dashboard page.")
	c.Flags().BoolVar(&flags.LogClusterName, "tsa-log-cluster-name", false, "Log cluster name.")
}

func SetDefaults(cmd *TSACommand) {
	cmd.BindIP = flag.IP{net.ParseIP("0.0.0.0")}
	cmd.PeerAddress = "127.0.0.1"
	cmd.BindPort = 2222

	cmd.Debug.BindIP = flag.IP{net.ParseIP("127.0.0.1")}
	cmd.Debug.BindPort = 2221

	cmd.ClientID = "concourse-worker"

	cmd.HeartbeatInterval = 30 * time.Second
}

// type TSACommand struct {
// 	Logger flag.Lager

// 	BindIP      flag.IP `long:"bind-ip"   default:"0.0.0.0" description:"IP address on which to listen for SSH."`
// 	PeerAddress string  `long:"peer-address" default:"127.0.0.1" description:"Network address of this web node, reachable by other web nodes. Used for forwarded worker addresses."`
// 	BindPort    uint16  `long:"bind-port" default:"2222"    description:"Port on which to listen for SSH."`

// 	DebugBindIP   flag.IP `long:"debug-bind-ip"   default:"127.0.0.1" description:"IP address on which to listen for the pprof debugger endpoints."`
// 	DebugBindPort uint16  `long:"debug-bind-port" default:"2221"      description:"Port on which to listen for the pprof debugger endpoints."`

// 	HostKey                *flag.PrivateKey               `long:"host-key"        required:"true" description:"Path to private key to use for the SSH server."`
// 	AuthorizedKeys         flag.AuthorizedKeys            `long:"authorized-keys" description:"Path to file containing keys to authorize, in SSH authorized_keys format (one public key per line)."`
// 	TeamAuthorizedKeys     map[string]flag.AuthorizedKeys `long:"team-authorized-keys" value-name:"NAME:PATH" description:"Path to file containing keys to authorize, in SSH authorized_keys format (one public key per line)."`
// TeamAuthorizedKeysFile flag.File                      `long:"team-authorized-keys-file" description:"Path to file containing a YAML array of teams and their authorized SSH keys, e.g. [{team:foo,ssh_keys:[key1,key2]}]."`

// 	ATCURLs []flag.URL `long:"atc-url" required:"true" description:"ATC API endpoints to which workers will be registered."`

// 	ClientID     string   `long:"client-id" default:"concourse-worker" description:"Client used to fetch a token from the auth server. NOTE: if you change this value you will also need to change the --system-claim-value flag so the atc knows to allow requests from this client."`
// 	ClientSecret string   `long:"client-secret" required:"true" description:"Client used to fetch a token from the auth server"`
// 	TokenURL     flag.URL `long:"token-url" required:"true" description:"Token endpoint of the auth server"`
// 	Scopes       []string `long:"scope" description:"Scopes to request from the auth server"`

// 	HeartbeatInterval time.Duration `long:"heartbeat-interval" default:"30s" description:"interval on which to heartbeat workers to the ATC"`

// 	ClusterName    string `long:"cluster-name" description:"A name for this Concourse cluster, to be displayed on the dashboard page."`
// 	LogClusterName bool   `long:"log-cluster-name" description:"Log cluster name."`
// }

type TeamAuthKeys struct {
	Team     string
	AuthKeys []ssh.PublicKey
}

type yamlTeamAuthorizedKey struct {
	Team string   `yaml:"team"`
	Keys []string `yaml:"ssh_keys,flow"`
}

func (cmd *TSACommand) Execute(args []string) error {
	runner, err := cmd.Runner(args)
	if err != nil {
		return err
	}

	tsaServerMember := grouper.Member{
		Name:   "tsa-server",
		Runner: sigmon.New(runner),
	}

	tsaDebugMember := grouper.Member{
		Name: "debug-server",
		Runner: http_server.New(
			cmd.debugBindAddr(),
			http.DefaultServeMux,
		)}

	members := []grouper.Member{
		tsaDebugMember,
		tsaServerMember,
	}

	group := grouper.NewParallel(os.Interrupt, members)
	return <-ifrit.Invoke(group).Wait()
}

func (cmd *TSACommand) Runner(args []string) (ifrit.Runner, error) {
	logger, _ := cmd.constructLogger()

	atcEndpointPicker := tsa.NewRandomATCEndpointPicker(cmd.ATCURLs)

	teamAuthorizedKeys, err := cmd.loadTeamAuthorizedKeys()
	if err != nil {
		return nil, fmt.Errorf("failed to load team authorized keys: %s", err)
	}

	if len(cmd.AuthorizedKeys.Keys)+len(cmd.TeamAuthorizedKeys) == 0 {
		logger.Info("starting-tsa-without-authorized-keys")
	}

	sessionAuthTeam := &sessionTeam{
		sessionTeams: make(map[string]string),
		lock:         &sync.RWMutex{},
	}

	config, err := cmd.configureSSHServer(sessionAuthTeam, cmd.AuthorizedKeys.Keys, teamAuthorizedKeys)
	if err != nil {
		return nil, fmt.Errorf("failed to configure SSH server: %s", err)
	}

	listenAddr := fmt.Sprintf("%s:%d", cmd.BindIP, cmd.BindPort)

	authConfig := clientcredentials.Config{
		ClientID:     cmd.ClientID,
		ClientSecret: cmd.ClientSecret,
		TokenURL:     cmd.TokenURL.URL.String(),
		Scopes:       cmd.Scopes,
	}

	ctx := context.Background()

	tokenSource := authConfig.TokenSource(ctx)
	httpClient := oauth2.NewClient(ctx, tokenSource)

	server := &server{
		logger:               logger,
		heartbeatInterval:    cmd.HeartbeatInterval,
		cprInterval:          1 * time.Second,
		atcEndpointPicker:    atcEndpointPicker,
		forwardHost:          cmd.PeerAddress,
		config:               config,
		httpClient:           httpClient,
		sessionTeam:          sessionAuthTeam,
		gardenRequestTimeout: cmd.GardenRequestTimeout,
	}
	// Starts a goroutine whose purpose is to listen to the
	// SIGHUP syscall and reload configuration upon receiving the signal.
	// For now it only reloads the TSACommand.AuthorizedKeys but
	// other configuration can potentially be added.
	go func() {
		reloadWorkerKeys := make(chan os.Signal, 1)
		defer close(reloadWorkerKeys)
		signal.Notify(reloadWorkerKeys, syscall.SIGHUP)
		for {

			// Block until a signal is received.
			<-reloadWorkerKeys

			logger.Info("reloading-config")

			err := cmd.AuthorizedKeys.Reload()
			if err != nil {
				logger.Error("failed to reload authorized keys file : %s", err)
				continue
			}

			teamAuthorizedKeys, err = cmd.loadTeamAuthorizedKeys()
			if err != nil {
				logger.Error("failed to load team authorized keys : %s", err)
				continue
			}

			// Reconfigure the SSH server with the new keys
			config, err := cmd.configureSSHServer(sessionAuthTeam, cmd.AuthorizedKeys.Keys, teamAuthorizedKeys)
			if err != nil {
				logger.Error("failed to configure SSH server: %s", err)
				continue
			}

			server.config = config
		}
	}()

	return serverRunner{logger, server, listenAddr}, nil
}

func (cmd *TSACommand) constructLogger() (lager.Logger, *lager.ReconfigurableSink) {
	logger, reconfigurableSink := cmd.Logger.Logger("tsa")
	if cmd.LogClusterName {
		logger = logger.WithData(lager.Data{
			"cluster": cmd.ClusterName,
		})
	}

	return logger, reconfigurableSink
}

func (cmd *TSACommand) loadTeamAuthorizedKeys() ([]TeamAuthKeys, error) {
	var teamKeys []TeamAuthKeys

	for teamName, keys := range cmd.TeamAuthorizedKeys {
		teamKeys = append(teamKeys, TeamAuthKeys{
			Team:     teamName,
			AuthKeys: keys.Keys,
		})
	}

	// load TeamAuthorizedKeysFile
	if cmd.TeamAuthorizedKeysFile != "" {
		teamAuthorizedKeysAbs, err := filepath.Abs(cmd.TeamAuthorizedKeysFile)
		if err != nil {
			return nil, fmt.Errorf("failed to get absolute path from team authorized keys file: %s", err)
		}

		logger, _ := cmd.constructLogger()
		var rawTeamAuthorizedKeys []yamlTeamAuthorizedKey

		authorizedKeysBytes, err := ioutil.ReadFile(teamAuthorizedKeysAbs)
		if err != nil {
			return nil, fmt.Errorf("failed to read yaml authorized keys file: %s", err)
		}
		err = yaml.Unmarshal([]byte(authorizedKeysBytes), &rawTeamAuthorizedKeys)
		if err != nil {
			return nil, fmt.Errorf("failed to parse yaml authorized keys file: %s", err)
		}

		for _, t := range rawTeamAuthorizedKeys {
			var teamAuthorizedKeys []ssh.PublicKey
			for _, k := range t.Keys {
				key, _, _, _, err := ssh.ParseAuthorizedKey([]byte(k))
				if err != nil {
					logger.Error("load-team-authorized-keys-parse", fmt.Errorf("Invalid format, ignoring (%s): %s", k, err.Error()))
					continue
				}
				logger.Info("load-team-authorized-keys-loaded", lager.Data{"team": t.Team, "key": k})
				teamAuthorizedKeys = append(teamAuthorizedKeys, key)
			}
			teamKeys = append(teamKeys, TeamAuthKeys{Team: t.Team, AuthKeys: teamAuthorizedKeys})
		}
	}

	return teamKeys, nil
}

func (cmd *TSACommand) configureSSHServer(sessionAuthTeam *sessionTeam, authorizedKeys []ssh.PublicKey, teamAuthorizedKeys []TeamAuthKeys) (*ssh.ServerConfig, error) {
	certChecker := &ssh.CertChecker{
		IsUserAuthority: func(key ssh.PublicKey) bool {
			return false
		},

		IsHostAuthority: func(key ssh.PublicKey, address string) bool {
			return false
		},

		UserKeyFallback: func(conn ssh.ConnMetadata, key ssh.PublicKey) (*ssh.Permissions, error) {
			for _, k := range authorizedKeys {
				if bytes.Equal(k.Marshal(), key.Marshal()) {
					return nil, nil
				}
			}

			for _, teamKeys := range teamAuthorizedKeys {
				for _, k := range teamKeys.AuthKeys {
					if bytes.Equal(k.Marshal(), key.Marshal()) {
						sessionAuthTeam.AuthorizeTeam(string(conn.SessionID()), teamKeys.Team)
						return nil, nil
					}
				}
			}

			return nil, fmt.Errorf("unknown public key")
		},
	}

	config := &ssh.ServerConfig{
		Config: atc.DefaultSSHConfig(),
		PublicKeyCallback: func(conn ssh.ConnMetadata, key ssh.PublicKey) (*ssh.Permissions, error) {
			return certChecker.Authenticate(conn, key)
		},
	}

	rsaKeyBlob, err := ioutil.ReadFile(cmd.HostKey)
	if err != nil {
		return nil, fmt.Errorf("failed to read private key file (%s): %s", cmd.HostKey, err)
	}

	hostKey, err := jwt.ParseRSAPrivateKeyFromPEM(rsaKeyBlob)
	if err != nil {
		return nil, err
	}

	signer, err := ssh.NewSignerFromKey(hostKey)
	if err != nil {
		return nil, fmt.Errorf("failed to create signer from host key: %s", err)
	}

	config.AddHostKey(signer)

	return config, nil
}

func (cmd *TSACommand) debugBindAddr() string {
	return fmt.Sprintf("%s:%d", cmd.Debug.BindIP, cmd.Debug.BindPort)
}

func (cmd *TSACommand) parseAuthorizedKeys(keys string) ([]ssh.PublicKey, error) {
	authorizedKeysBytes, err := ioutil.ReadFile(keys)
	if err != nil {
		return nil, fmt.Errorf("failed to read authorized keys: %s", err)
	}

	var authorizedKeys []ssh.PublicKey

	for {
		key, _, _, rest, err := ssh.ParseAuthorizedKey(authorizedKeysBytes)
		if err != nil {
			// there's no good error to check for here
			break
		}

		authorizedKeys = append(authorizedKeys, key)

		authorizedKeysBytes = rest
	}

	return authorizedKeys, nil
}<|MERGE_RESOLUTION|>--- conflicted
+++ resolved
@@ -20,11 +20,7 @@
 
 	"code.cloudfoundry.org/lager"
 	"github.com/concourse/concourse/atc"
-<<<<<<< HEAD
 	"github.com/concourse/concourse/flag"
-	"github.com/concourse/concourse/skymarshal/token"
-=======
->>>>>>> ab76fa8c
 	"github.com/concourse/concourse/tsa"
 	cflag "github.com/concourse/flag"
 	"github.com/dgrijalva/jwt-go"
@@ -62,12 +58,8 @@
 	TokenURL     string   `yaml:"token_url" validate:"url"`
 	Scopes       []string `yaml:"scope"`
 
-<<<<<<< HEAD
-	HeartbeatInterval time.Duration `yaml:"heartbeat_interval"`
-=======
-	HeartbeatInterval    time.Duration `long:"heartbeat-interval" default:"30s" description:"interval on which to heartbeat workers to the ATC"`
+	HeartbeatInterval    time.Duration `yaml:"heartbeat_interval"`
 	GardenRequestTimeout time.Duration `long:"garden-request-timeout" default:"5m" description:"How long to wait for requests to Garden to complete. 0 means no timeout."`
->>>>>>> ab76fa8c
 
 	ClusterName    string `yaml:"cluster_name"`
 	LogClusterName bool   `yaml:"log_cluster_name"`
