--- conflicted
+++ resolved
@@ -1,14 +1,6 @@
-<<<<<<< HEAD
-module Build.Msgs exposing (EventsMsg(..), Msg(..))
-
-import Array
-import Build.Models exposing (Hoverable)
-import Build.StepTree.Models exposing (BuildEvent)
-=======
 module Build.Msgs exposing (Msg(..))
 
 import Build.Models exposing (Hoverable)
->>>>>>> 182f674c
 import Concourse
 import Routes exposing (StepID)
 import StrictEvents
@@ -27,14 +19,4 @@
     | SwitchTab String Int
     | SetHighlight String Int
     | ExtendHighlight String Int
-<<<<<<< HEAD
-    | FromTopBar TopBar.Msgs.Msg
-
-
-type EventsMsg
-    = Opened
-    | Errored
-    | Events (Result String (Array.Array BuildEvent))
-=======
-    | FromTopBar TopBar.Msgs.Msg
->>>>>>> 182f674c
+    | FromTopBar TopBar.Msgs.Msg