--- conflicted
+++ resolved
@@ -112,10 +112,6 @@
           , browsingIndex = 0
           , autoScroll = True
           , previousKeyPress = Nothing
-<<<<<<< HEAD
-=======
-          , shiftDown = False
->>>>>>> 182f674c
           , previousTriggerBuildByKey = False
           , showHelp = False
           , highlight = flags.highlight
@@ -123,19 +119,12 @@
           , hoveredCounter = 0
           , isUserMenuExpanded = topBar.isUserMenuExpanded
           , isPinMenuExpanded = topBar.isPinMenuExpanded
-<<<<<<< HEAD
           , route = topBar.route
           , groups = topBar.groups
           , query = topBar.query
           , dropdown = topBar.dropdown
           , screenSize = topBar.screenSize
           , shiftDown = topBar.shiftDown
-=======
-          , middleSection = topBar.middleSection
-          , teams = topBar.teams
-          , screenSize = topBar.screenSize
-          , highDensity = topBar.highDensity
->>>>>>> 182f674c
           }
         , topBarEffects ++ [ GetCurrentTime ]
         )
@@ -144,31 +133,16 @@
 subscriptions : Model -> List Subscription
 subscriptions model =
     let
-<<<<<<< HEAD
-        currentBuildId =
-            model.currentBuild
-                |> RemoteData.toMaybe
-                |> Maybe.andThen .output
-                |> Maybe.andThen .events
-=======
         buildEventsUrl =
             model.currentBuild
                 |> RemoteData.toMaybe
                 |> Maybe.andThen .output
                 |> Maybe.andThen .eventStreamUrlPath
->>>>>>> 182f674c
     in
     [ OnClockTick OneSecond
     , OnScrollFromWindowBottom
     , OnKeyDown
     , OnKeyUp
-<<<<<<< HEAD
-    , OnAnimationFrame
-    ]
-        ++ (case currentBuildId of
-                Nothing ->
-                    []
-=======
     ]
         ++ (case buildEventsUrl of
                 Nothing ->
@@ -177,20 +151,8 @@
                 Just url ->
                     [ Subscription.FromEventSource ( url, [ "end", "event" ] ) ]
            )
->>>>>>> 182f674c
-
-                Just buildId ->
-                    [ Subscription.FromEventSource
-                        ( "/api/v1/builds/" ++ toString buildId ++ "/events"
-                        , [ "end", "event" ]
-                        )
-                    ]
-           )
-
-<<<<<<< HEAD
-
-=======
->>>>>>> 182f674c
+
+
 changeToBuild : BuildPageType -> ( Model, List Effect ) -> ( Model, List Effect )
 changeToBuild page ( model, effects ) =
     if model.browsingIndex > 0 && page == model.page then
@@ -214,12 +176,6 @@
           }
         , case page of
             OneOffBuildPage buildId ->
-<<<<<<< HEAD
-                effects ++ [ FetchBuild 0 newIndex buildId ]
-
-            JobBuildPage jbi ->
-                effects ++ [ FetchJobBuild newIndex jbi ]
-=======
                 effects
                     ++ [ CloseBuildEventStream
                        , FetchBuild 0 newIndex buildId
@@ -230,7 +186,6 @@
                     ++ [ CloseBuildEventStream
                        , FetchJobBuild newIndex jbi
                        ]
->>>>>>> 182f674c
         )
 
 
@@ -260,13 +215,8 @@
 handleCallback : Callback -> ( Model, List Effect ) -> ( Model, List Effect )
 handleCallback msg =
     TopBar.handleCallback msg >> handleCallbackWithoutTopBar msg
-<<<<<<< HEAD
-
-
-=======
-
-
->>>>>>> 182f674c
+
+
 handleCallbackWithoutTopBar : Callback -> ( Model, List Effect ) -> ( Model, List Effect )
 handleCallbackWithoutTopBar action ( model, effects ) =
     case action of
@@ -306,9 +256,6 @@
                 ( model, effects )
 
         PlanAndResourcesFetched buildId result ->
-<<<<<<< HEAD
-            updateOutput (Build.Output.Output.planAndResourcesFetched buildId result) ( model, effects )
-=======
             updateOutput
                 (Build.Output.Output.planAndResourcesFetched buildId result)
                 ( model
@@ -319,7 +266,6 @@
                             }
                        ]
                 )
->>>>>>> 182f674c
 
         BuildHistoryFetched (Err err) ->
             flip always (Debug.log "failed to fetch build history" err) <|
@@ -371,27 +317,6 @@
                 )
                 ( newModel, effects )
 
-<<<<<<< HEAD
-        AnimationFrameAdvanced ->
-            ( model
-            , case getScrollBehavior model of
-                ScrollWindow ->
-                    effects ++ [ Effects.Scroll Effects.ToWindowBottom ]
-
-                NoScroll ->
-                    effects
-            )
-
-        ScrolledFromWindowBottom distanceFromBottom ->
-            if distanceFromBottom == 0 then
-                ( { model | autoScroll = True }, effects )
-
-            else
-                ( { model | autoScroll = False }, effects )
-
-        EventReceived eventSourceMsg ->
-            updateOutput (Build.Output.Output.handleEventsMsg (Build.Output.Output.parseMsg eventSourceMsg)) ( model, effects )
-=======
         ScrolledFromWindowBottom distanceFromBottom ->
             ( { model | autoScroll = distanceFromBottom == 0 }, effects )
 
@@ -407,7 +332,6 @@
                         NoScroll ->
                             effects
                     )
->>>>>>> 182f674c
 
         _ ->
             ( model, effects )
@@ -417,14 +341,10 @@
 update msg ( model, effects ) =
     case msg of
         SwitchToBuild build ->
-<<<<<<< HEAD
-            ( model, effects ++ [ NavigateTo <| Routes.toString <| Routes.buildRoute build ] )
-=======
             ( model
             , effects
                 ++ [ NavigateTo <| Routes.toString <| Routes.buildRoute build ]
             )
->>>>>>> 182f674c
 
         Hover state ->
             let
@@ -507,13 +427,8 @@
 
 updateOutput :
     (OutputModel -> ( OutputModel, List Effect, Build.Output.Output.OutMsg ))
-<<<<<<< HEAD
     -> ( Model, List Effect )
     -> ( Model, List Effect )
-=======
-    -> ( Model, List Effect )
-    -> ( Model, List Effect )
->>>>>>> 182f674c
 updateOutput updater ( model, effects ) =
     let
         currentBuild =
@@ -598,7 +513,6 @@
 
             ( 'G', True ) ->
                 ( { newModel | autoScroll = True }, [ Scroll ToWindowBottom ] )
-<<<<<<< HEAD
 
             ( 'G', False ) ->
                 if model.previousKeyPress == Just 'G' then
@@ -610,19 +524,6 @@
             ( '¿', True ) ->
                 ( { newModel | showHelp = not newModel.showHelp }, [] )
 
-=======
-
-            ( 'G', False ) ->
-                if model.previousKeyPress == Just 'G' then
-                    ( { newModel | autoScroll = False }, [ Scroll ToWindowTop ] )
-
-                else
-                    ( newModel, [] )
-
-            ( '¿', True ) ->
-                ( { newModel | showHelp = not newModel.showHelp }, [] )
-
->>>>>>> 182f674c
             _ ->
                 ( newModel, [] )
 
