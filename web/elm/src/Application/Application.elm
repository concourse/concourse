--- conflicted
+++ resolved
@@ -28,7 +28,6 @@
 import RemoteData
 import Routes
 import ScreenSize
-import Session exposing (Session)
 import Set
 import SideBar.SideBar as SideBar
 import SubPage.SubPage as SubPage
@@ -47,23 +46,10 @@
 
 
 type alias Model =
-<<<<<<< HEAD
     { subModel : SubPage.Model
+    , route : Routes.Route
     , session : Session
-    , route : Routes.Route
     }
-=======
-    Session
-        { subModel : SubPage.Model
-        , turbulenceImgSrc : String
-        , notFoundImgSrc : String
-        , csrfToken : String
-        , authToken : String
-        , pipelineRunningKeyframes : String
-        , route : Routes.Route
-        , clusterName : String
-        }
->>>>>>> ee0f2517
 
 
 init : Flags -> Url.Url -> ( Model, List Effect )
@@ -73,34 +59,19 @@
             Routes.parsePath url
                 |> Maybe.withDefault (Routes.Dashboard (Routes.Normal Nothing))
 
-<<<<<<< HEAD
         session =
-            { turbulenceImgSrc = flags.turbulenceImgSrc
-=======
-        ( subModel, subEffects ) =
-            SubPage.init
-                { turbulencePath = flags.turbulenceImgSrc
-                , authToken = flags.authToken
-                , pipelineRunningKeyframes = flags.pipelineRunningKeyframes
-                , clusterName = flags.clusterName
-                }
-                route
-
-        model =
-            { subModel = subModel
+            { userState = UserStateUnknown
+            , hovered = Nothing
+            , clusterName = flags.clusterName
             , turbulenceImgSrc = flags.turbulenceImgSrc
->>>>>>> ee0f2517
             , notFoundImgSrc = flags.notFoundImgSrc
             , csrfToken = flags.csrfToken
             , authToken = flags.authToken
             , pipelineRunningKeyframes = flags.pipelineRunningKeyframes
-            , userState = UserStateUnknown
+            , expandedTeams = Set.empty
+            , pipelines = RemoteData.NotAsked
             , isSideBarOpen = False
-            , pipelines = RemoteData.NotAsked
-            , expandedTeams = Set.empty
             , screenSize = ScreenSize.Desktop
-            , hovered = Nothing
-            , clusterName = flags.clusterName
             }
 
         ( subModel, subEffects ) =
@@ -162,11 +133,11 @@
             redirectToLoginIfNecessary err ( model, [] )
 
         PipelineToggled _ (Err err) ->
-            subpageHandleCallback model callback
+            subpageHandleCallback callback ( model, [] )
                 |> redirectToLoginIfNecessary err
 
         VisibilityChanged _ _ (Err err) ->
-            subpageHandleCallback model callback
+            subpageHandleCallback callback ( model, [] )
                 |> redirectToLoginIfNecessary err
 
         LoggedOut (Ok ()) ->
@@ -177,7 +148,7 @@
                 newSession =
                     { session | userState = UserStateLoggedOut }
             in
-            subpageHandleCallback { model | session = newSession } callback
+            subpageHandleCallback callback ( { model | session = newSession }, [] )
 
         APIDataFetched (Ok ( _, data )) ->
             let
@@ -192,10 +163,9 @@
                                 |> Maybe.withDefault UserStateLoggedOut
                     }
             in
-            subpageHandleCallback { model | session = newSession } callback
-
-<<<<<<< HEAD
-        APIDataFetched (Err _) ->
+            subpageHandleCallback callback ( { model | session = newSession }, [] )
+
+        APIDataFetched (Err err) ->
             let
                 session =
                     model.session
@@ -203,12 +173,8 @@
                 newSession =
                     { session | userState = UserStateLoggedOut }
             in
-            subpageHandleCallback { model | session = newSession } callback
-=======
-        APIDataFetched (Err err) ->
-            subpageHandleCallback { model | userState = UserStateLoggedOut } callback
+            subpageHandleCallback callback ( { model | session = newSession }, [] )
                 |> redirectToLoginIfNecessary err
->>>>>>> ee0f2517
 
         UserFetched (Ok user) ->
             let
@@ -218,7 +184,7 @@
                 newSession =
                     { session | userState = UserStateLoggedIn user }
             in
-            subpageHandleCallback { model | session = newSession } callback
+            subpageHandleCallback callback ( { model | session = newSession }, [] )
 
         UserFetched (Err _) ->
             let
@@ -228,19 +194,34 @@
                 newSession =
                     { session | userState = UserStateLoggedOut }
             in
-            subpageHandleCallback { model | session = newSession } callback
+            subpageHandleCallback callback ( { model | session = newSession }, [] )
 
         ScreenResized viewport ->
+            let
+                session =
+                    model.session
+
+                newSession =
+                    { session
+                        | screenSize =
+                            ScreenSize.fromWindowSize viewport.viewport.width
+                    }
+            in
             subpageHandleCallback
-                { model
-                    | screenSize =
-                        ScreenSize.fromWindowSize viewport.viewport.width
-                }
                 callback
+                ( { model | session = newSession }, [] )
 
         -- otherwise, pass down
         _ ->
-            subpageHandleCallback model callback
+            sideBarHandleCallback callback ( model, [] )
+                |> subpageHandleCallback callback
+
+
+sideBarHandleCallback : Callback -> ET Model
+sideBarHandleCallback callback ( model, effects ) =
+    let
+        ( session, newEffects ) =
+            ( model.session, effects )
                 |> (case model.subModel of
                         SubPage.ResourceModel { resourceIdentifier } ->
                             SideBar.handleCallback callback <|
@@ -273,58 +254,73 @@
                             SideBar.handleCallback callback <|
                                 RemoteData.NotAsked
                    )
-
-
-subpageHandleCallback : Model -> Callback -> ( Model, List Effect )
-subpageHandleCallback model callback =
+    in
+    ( { model | session = session }, newEffects )
+
+
+subpageHandleCallback : Callback -> ET Model
+subpageHandleCallback callback ( model, effects ) =
     let
-        ( subModel, effects ) =
-            ( model.subModel, [] )
+        ( subModel, newEffects ) =
+            ( model.subModel, effects )
                 |> SubPage.handleCallback callback model.session
                 |> SubPage.handleNotFound model.session.notFoundImgSrc model.route
     in
-    ( { model | subModel = subModel }, effects )
+    ( { model | subModel = subModel }, newEffects )
 
 
 update : TopLevelMessage -> Model -> ( Model, List Effect )
 update msg model =
     case msg of
         Update (Message.Click Message.HamburgerMenu) ->
-            ( { model | isSideBarOpen = not model.isSideBarOpen }
-            , [ SaveSideBarState <| not model.isSideBarOpen ]
+            let
+                session =
+                    model.session
+
+                newSession =
+                    { session | isSideBarOpen = not session.isSideBarOpen }
+            in
+            ( { model | session = newSession }
+            , [ SaveSideBarState <| not session.isSideBarOpen ]
             )
 
         Update (Message.Hover hovered) ->
             let
+                session =
+                    model.session
+
+                newSession =
+                    { session | hovered = hovered }
+
                 ( subModel, subEffects ) =
                     ( model.subModel, [] )
-                        |> SubPage.update model (Message.Hover hovered)
-            in
-            ( { model | subModel = subModel, hovered = hovered }, subEffects )
+                        |> SubPage.update model.session (Message.Hover hovered)
+            in
+            ( { model | subModel = subModel, session = newSession }, subEffects )
 
         Update (Message.Click (Message.SideBarTeam teamName)) ->
-            ( { model
-                | expandedTeams =
-                    if Set.member teamName model.expandedTeams then
-                        Set.remove teamName model.expandedTeams
-
-                    else
-                        Set.insert teamName model.expandedTeams
-              }
-            , []
-            )
+            let
+                session =
+                    model.session
+
+                newSession =
+                    { session
+                        | expandedTeams =
+                            if Set.member teamName session.expandedTeams then
+                                Set.remove teamName session.expandedTeams
+
+                            else
+                                Set.insert teamName session.expandedTeams
+                    }
+            in
+            ( { model | session = newSession }, [] )
 
         Update m ->
             let
                 ( subModel, subEffects ) =
                     ( model.subModel, [] )
-<<<<<<< HEAD
-                        |> SubPage.update m
+                        |> SubPage.update model.session m
                         |> SubPage.handleNotFound model.session.notFoundImgSrc model.route
-=======
-                        |> SubPage.update model m
-                        |> SubPage.handleNotFound model.notFoundImgSrc model.route
->>>>>>> ee0f2517
             in
             ( { model | subModel = subModel }, subEffects )
 
@@ -340,21 +336,19 @@
     let
         ( newSubmodel, subPageEffects ) =
             ( model.subModel, [] )
-<<<<<<< HEAD
-                |> SubPage.handleDelivery delivery
+                |> SubPage.handleDelivery model.session delivery
                 |> SubPage.handleNotFound model.session.notFoundImgSrc model.route
-=======
-                |> SubPage.handleDelivery model delivery
-                |> SubPage.handleNotFound model.notFoundImgSrc model.route
->>>>>>> ee0f2517
 
         ( newModel, applicationEffects ) =
             handleDeliveryForApplication
                 delivery
                 { model | subModel = newSubmodel }
+
+        ( newSession, sessionEffects ) =
+            ( newModel.session, [] )
                 |> SideBar.handleDelivery delivery
     in
-    ( newModel, subPageEffects ++ applicationEffects )
+    ( { newModel | session = newSession }, subPageEffects ++ applicationEffects ++ sessionEffects )
 
 
 handleDeliveryForApplication : Delivery -> Model -> ( Model, List Effect )
@@ -377,7 +371,14 @@
             urlUpdate route model
 
         WindowResized width _ ->
-            ( { model | screenSize = ScreenSize.fromWindowSize width }, [] )
+            let
+                session =
+                    model.session
+
+                newSession =
+                    { session | screenSize = ScreenSize.fromWindowSize width }
+            in
+            ( { model | session = newSession }, [] )
 
         UrlRequest request ->
             case request of
@@ -421,17 +422,7 @@
                 SubPage.urlUpdate route ( model.subModel, [] )
 
             else
-<<<<<<< HEAD
                 SubPage.init model.session route
-=======
-                SubPage.init
-                    { turbulencePath = model.turbulenceImgSrc
-                    , authToken = model.authToken
-                    , pipelineRunningKeyframes = model.pipelineRunningKeyframes
-                    , clusterName = model.clusterName
-                    }
-                    route
->>>>>>> ee0f2517
     in
     ( { model | subModel = newSubmodel, route = route }
     , subEffects ++ [ SetFavIcon Nothing ]
@@ -440,11 +431,7 @@
 
 view : Model -> Browser.Document TopLevelMessage
 view model =
-<<<<<<< HEAD
-    SubPage.view model.session.userState model.subModel
-=======
-    SubPage.view model model.subModel
->>>>>>> ee0f2517
+    SubPage.view model.session model.subModel
 
 
 subscriptions : Model -> List Subscription
