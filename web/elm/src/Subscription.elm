--- conflicted
+++ resolved
@@ -1,14 +1,9 @@
 port module Subscription exposing (Delivery(..), Interval(..), Subscription(..), runSubscription)
 
-<<<<<<< HEAD
-import AnimationFrame
-import EventSource.EventSource as EventSource
-=======
 import Build.StepTree.Models exposing (BuildEventEnvelope)
 import Concourse.BuildEvents exposing (decodeBuildEventEnvelope)
 import Json.Decode
 import Json.Encode
->>>>>>> 182f674c
 import Keyboard
 import Mouse
 import Scroll
@@ -22,34 +17,6 @@
 port tokenReceived : (Maybe String -> msg) -> Sub msg
 
 
-<<<<<<< HEAD
-type Subscription
-    = OnClockTick Interval
-    | OnAnimationFrame
-    | OnMouse
-    | OnKeyDown
-    | OnKeyUp
-    | OnScrollFromWindowBottom
-    | OnWindowResize
-    | FromEventSource ( String, List String )
-    | OnNonHrefLinkClicked
-    | OnTokenReceived
-
-
-type Delivery
-    = KeyDown Keyboard.KeyCode
-    | KeyUp Keyboard.KeyCode
-    | Moused
-    | ClockTicked Interval Time.Time
-    | AnimationFrameAdvanced
-    | ScrolledFromWindowBottom Scroll.FromBottom
-    | WindowResized Window.Size
-    | NonHrefLinkClicked String -- must be a String because we can't parse it out too easily :(
-    | TokenReceived (Maybe String)
-    | EventReceived EventSource.Msg
-
-
-=======
 port eventSource : (Json.Encode.Value -> msg) -> Sub msg
 
 
@@ -77,7 +44,6 @@
     | EventsReceived (Result String (List BuildEventEnvelope))
 
 
->>>>>>> 182f674c
 type Interval
     = OneSecond
     | FiveSeconds
@@ -90,19 +56,11 @@
         OnClockTick t ->
             Time.every (intervalToTime t) (ClockTicked t)
 
-<<<<<<< HEAD
-        OnAnimationFrame ->
-            AnimationFrame.times (always AnimationFrameAdvanced)
-
-        OnMouse ->
-            Sub.batch [ Mouse.moves (always Moused), Mouse.clicks (always Moused) ]
-=======
         OnMouse ->
             Sub.batch
                 [ Mouse.moves (always Moused)
                 , Mouse.clicks (always Moused)
                 ]
->>>>>>> 182f674c
 
         OnKeyDown ->
             Keyboard.downs KeyDown
@@ -117,15 +75,11 @@
             Window.resizes WindowResized
 
         FromEventSource key ->
-<<<<<<< HEAD
-            EventSource.listen key EventReceived
-=======
             eventSource
                 (Json.Decode.decodeValue
                     (Json.Decode.list decodeBuildEventEnvelope)
                     >> EventsReceived
                 )
->>>>>>> 182f674c
 
         OnNonHrefLinkClicked ->
             newUrl NonHrefLinkClicked
