--- conflicted
+++ resolved
@@ -272,14 +272,7 @@
 
         ( Routes.Job { id, page }, JobModel mdl ) ->
             mdl
-<<<<<<< HEAD
-                |> Job.changeToJob
-                    { jobId = id
-                    , paging = page
-                    }
-=======
                 |> Job.changeToJob { jobId = id, paging = page }
->>>>>>> 182f674c
                 |> Tuple.mapFirst JobModel
 
         ( Routes.Build { id, highlight }, BuildModel buildModel ) ->
