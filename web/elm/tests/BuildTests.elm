--- conflicted
+++ resolved
@@ -6,11 +6,7 @@
 import Build.Build as Build
 import Build.Models as Models
 import Build.Msgs
-<<<<<<< HEAD
-import Build.StepTree.Models as TreeModels
-=======
 import Build.StepTree.Models as STModels
->>>>>>> 182f674c
 import Callback
 import Char
 import Concourse exposing (BuildPrepStatus(..))
@@ -23,7 +19,6 @@
 import Date
 import Dict
 import Effects
-import EventSource.EventSource as EventSource
 import Expect
 import Html.Attributes as Attr
 import Keycodes
@@ -220,11 +215,7 @@
                     , protocol = ""
                     , origin = ""
                     , port_ = ""
-<<<<<<< HEAD
-                    , pathname = "/teams/t/pipelines/p/jobs/j/builds/1"
-=======
                     , pathname = "/teams/t/pipelines/p/jobs/j/builds/307"
->>>>>>> 182f674c
                     , search = ""
                     , hash = "#Lstepid:1"
                     , username = ""
@@ -268,25 +259,6 @@
                         )
                     |> Tuple.first
                     |> Application.update
-<<<<<<< HEAD
-                        (Msgs.DeliveryReceived <| EventReceived EventSource.Opened)
-                    |> Tuple.first
-                    |> Application.update
-                        (Msgs.DeliveryReceived <|
-                            EventReceived <|
-                                EventSource.Events
-                                    (Array.fromList
-                                        [ { lastEventId = Nothing
-                                          , name = Just "event"
-                                          , data = "{\"data\":{\"origin\":{\"source\":\"stdout\",\"id\":\"stepid\"}},\"event\":\"start-task\"}"
-                                          }
-                                        , { lastEventId = Nothing
-                                          , name = Just "event"
-                                          , data = "{\"data\":{\"origin\":{\"source\":\"stdout\",\"id\":\"stepid\"},\"payload\":\"log message\"},\"event\":\"log\"}"
-                                          }
-                                        ]
-                                    )
-=======
                         (Msgs.DeliveryReceived <|
                             EventsReceived <|
                                 Ok <|
@@ -314,7 +286,6 @@
                                                 Nothing
                                       }
                                     ]
->>>>>>> 182f674c
                         )
                     |> Tuple.first
                     |> Application.view
@@ -324,14 +295,6 @@
                         , containing [ text "log message" ]
                         ]
                     |> Query.has [ class "highlighted-line" ]
-<<<<<<< HEAD
-        , test "when build is running it scrolls every animation tick" <|
-            \_ ->
-                initFromApplication
-                    |> Application.handleCallback
-                        (Effects.SubPage 1)
-                        (Callback.BuildFetched <| Ok ( 1, startedBuild ))
-=======
         , test "events from a different build are discarded" <|
             \_ ->
                 Application.init
@@ -353,62 +316,9 @@
                     , username = ""
                     , password = ""
                     }
->>>>>>> 182f674c
-                    |> Tuple.first
-                    |> Application.update (Msgs.DeliveryReceived AnimationFrameAdvanced)
-                    |> Tuple.second
-                    |> Expect.equal [ ( Effects.SubPage 1, csrfToken, Effects.Scroll Effects.ToWindowBottom ) ]
-        , test "when build is not running it does not scroll on animation tick" <|
-            \_ ->
-                initFromApplication
+                    |> Tuple.first
                     |> Application.handleCallback
                         (Effects.SubPage 1)
-<<<<<<< HEAD
-                        (Callback.BuildFetched <| Ok ( 1, theBuild ))
-                    |> Tuple.first
-                    |> Application.update (Msgs.DeliveryReceived AnimationFrameAdvanced)
-                    |> Tuple.second
-                    |> Expect.equal []
-        , test "when build is running but the user is not scrolled to the bottom it does not scroll on animation tick" <|
-            \_ ->
-                initFromApplication
-                    |> Application.handleCallback
-                        (Effects.SubPage 1)
-                        (Callback.BuildFetched <| Ok ( 1, startedBuild ))
-                    |> Tuple.first
-                    |> Application.update (Msgs.DeliveryReceived (ScrolledFromWindowBottom 187))
-                    |> Tuple.first
-                    |> Application.update (Msgs.DeliveryReceived AnimationFrameAdvanced)
-                    |> Tuple.second
-                    |> Expect.equal []
-        , test "when build is running but the user is scrolls back to the bottom it scrolls on animation tick" <|
-            \_ ->
-                initFromApplication
-                    |> Application.handleCallback
-                        (Effects.SubPage 1)
-                        (Callback.BuildFetched <| Ok ( 1, startedBuild ))
-                    |> Tuple.first
-                    |> Application.update (Msgs.DeliveryReceived (ScrolledFromWindowBottom 187))
-                    |> Tuple.first
-                    |> Application.update (Msgs.DeliveryReceived (ScrolledFromWindowBottom 0))
-                    |> Tuple.first
-                    |> Application.update (Msgs.DeliveryReceived AnimationFrameAdvanced)
-                    |> Tuple.second
-                    |> Expect.equal [ ( Effects.SubPage 1, csrfToken, Effects.Scroll Effects.ToWindowBottom ) ]
-        , test "the page subscribes to animation ticks" <|
-            \_ ->
-                pageLoad
-                    |> Tuple.first
-                    |> Build.subscriptions
-                    |> List.member Subscription.OnAnimationFrame
-                    |> Expect.true "build not subscribed to animation frames?"
-        , test "pressing 'T' twice triggers two builds" <|
-            \_ ->
-                initFromApplication
-                    |> Application.handleCallback
-                        (Effects.SubPage 1)
-                        (Callback.BuildFetched <| Ok ( 1, startedBuild ))
-=======
                         (Callback.BuildFetched <|
                             Ok
                                 ( 1
@@ -424,7 +334,6 @@
                                   }
                                 )
                         )
->>>>>>> 182f674c
                     |> Tuple.first
                     |> Application.handleCallback
                         (Effects.SubPage 1)
@@ -639,10 +548,7 @@
                     |> Expect.equal
                         [ Effects.GetScreenSize
                         , Effects.GetCurrentTime
-<<<<<<< HEAD
-=======
                         , Effects.CloseBuildEventStream
->>>>>>> 182f674c
                         , Effects.FetchJobBuild 1
                             { teamName = "team"
                             , pipelineName = "pipeline"
@@ -1559,20 +1465,6 @@
                 , test "successful step has a checkmark at the far right" <|
                     fetchPlanWithGetStep
                         >> flip (,) []
-<<<<<<< HEAD
-                        >> Build.handleDelivery (EventReceived EventSource.Opened)
-                        >> Tuple.first
-                        >> flip (,) []
-                        >> Build.handleDelivery
-                            (EventReceived <|
-                                EventSource.Events <|
-                                    Array.fromList
-                                        [ { lastEventId = Nothing
-                                          , name = Just "event"
-                                          , data = "{\"data\":{\"origin\":{\"source\":\"stdout\",\"id\":\"plan\"},\"exit_status\":0},\"event\":\"finish-get\"}"
-                                          }
-                                        ]
-=======
                         >> Build.handleDelivery
                             (EventsReceived <|
                                 Ok <|
@@ -1585,7 +1477,6 @@
                                                 []
                                       }
                                     ]
->>>>>>> 182f674c
                             )
                         >> Tuple.first
                         >> Build.view UserState.UserStateLoggedOut
@@ -1603,20 +1494,6 @@
                 , test "get step lists resource version on the right" <|
                     fetchPlanWithGetStep
                         >> flip (,) []
-<<<<<<< HEAD
-                        >> Build.handleDelivery (EventReceived EventSource.Opened)
-                        >> Tuple.first
-                        >> flip (,) []
-                        >> Build.handleDelivery
-                            (EventReceived <|
-                                EventSource.Events <|
-                                    Array.fromList
-                                        [ { lastEventId = Nothing
-                                          , name = Just "event"
-                                          , data = "{\"data\":{\"origin\":{\"source\":\"stdout\",\"id\":\"plan\"},\"exit_status\":0,\"version\":{\"version\":\"v3.1.4\"}},\"event\":\"finish-get\"}"
-                                          }
-                                        ]
-=======
                         >> Build.handleDelivery
                             (EventsReceived <|
                                 Ok <|
@@ -1629,7 +1506,6 @@
                                                 []
                                       }
                                     ]
->>>>>>> 182f674c
                             )
                         >> Tuple.first
                         >> Build.view UserState.UserStateLoggedOut
@@ -1642,16 +1518,6 @@
                     fetchPlanWithTaskStep
                         >> flip (,) []
                         >> Build.handleDelivery
-<<<<<<< HEAD
-                            (EventReceived <|
-                                EventSource.Events <|
-                                    Array.fromList
-                                        [ { lastEventId = Nothing
-                                          , name = Just "event"
-                                          , data = "{\"data\":{\"origin\":{\"source\":\"stdout\",\"id\":\"plan\"}},\"event\":\"start-task\"}"
-                                          }
-                                        ]
-=======
                             (EventsReceived <|
                                 Ok <|
                                     [ { url = "http://localhost:8080/api/v1/builds/307/events"
@@ -1662,7 +1528,6 @@
                                                 }
                                       }
                                     ]
->>>>>>> 182f674c
                             )
                         >> Tuple.first
                         >> Build.view UserState.UserStateLoggedOut
@@ -1680,20 +1545,6 @@
                 , test "failing step has an X at the far right" <|
                     fetchPlanWithGetStep
                         >> flip (,) []
-<<<<<<< HEAD
-                        >> Build.handleDelivery (EventReceived EventSource.Opened)
-                        >> Tuple.first
-                        >> flip (,) []
-                        >> Build.handleDelivery
-                            (EventReceived <|
-                                EventSource.Events <|
-                                    Array.fromList
-                                        [ { lastEventId = Nothing
-                                          , name = Just "event"
-                                          , data = "{\"data\":{\"origin\":{\"source\":\"stdout\",\"id\":\"plan\"},\"exit_status\":1},\"event\":\"finish-get\"}"
-                                          }
-                                        ]
-=======
                         >> Build.handleDelivery
                             (EventsReceived <|
                                 Ok <|
@@ -1706,7 +1557,6 @@
                                                 []
                                       }
                                     ]
->>>>>>> 182f674c
                             )
                         >> Tuple.first
                         >> Build.view UserState.UserStateLoggedOut
@@ -1726,20 +1576,6 @@
                 , test "erroring step has orange exclamation triangle at right" <|
                     fetchPlanWithGetStep
                         >> flip (,) []
-<<<<<<< HEAD
-                        >> Build.handleDelivery (EventReceived EventSource.Opened)
-                        >> Tuple.first
-                        >> flip (,) []
-                        >> Build.handleDelivery
-                            (EventReceived <|
-                                EventSource.Events <|
-                                    Array.fromList
-                                        [ { lastEventId = Nothing
-                                          , name = Just "event"
-                                          , data = "{\"data\":{\"origin\":{\"source\":\"stderr\",\"id\":\"plan\"},\"message\":\"error message\"},\"event\":\"error\"}"
-                                          }
-                                        ]
-=======
                         >> Build.handleDelivery
                             (EventsReceived <|
                                 Ok <|
@@ -1750,7 +1586,6 @@
                                                 "error message"
                                       }
                                     ]
->>>>>>> 182f674c
                             )
                         >> Tuple.first
                         >> Build.view UserState.UserStateLoggedOut
@@ -1768,28 +1603,6 @@
                                    ]
                             )
                 , describe "erroring build" <|
-<<<<<<< HEAD
-                    let
-                        erroringBuild : () -> Models.Model
-                        erroringBuild =
-                            fetchPlanWithGetStep
-                                >> flip (,) []
-                                >> Build.handleDelivery (EventReceived EventSource.Errored)
-                                >> Tuple.first
-                    in
-                    [ test "has orange exclamation triangle at left" <|
-                        erroringBuild
-                            >> flip (,) []
-                            >> Build.handleDelivery
-                                (EventReceived <|
-                                    EventSource.Events <|
-                                        Array.fromList
-                                            [ { lastEventId = Nothing
-                                              , name = Just "event"
-                                              , data = "{\"data\":{\"message\":\"error message\"},\"event\":\"error\"}"
-                                              }
-                                            ]
-=======
                     [ test "has orange exclamation triangle at left" <|
                         fetchPlanWithGetStep
                             >> flip (,) []
@@ -1810,7 +1623,6 @@
                                                     "error message"
                                           }
                                         ]
->>>>>>> 182f674c
                                 )
                             >> Tuple.first
                             >> Build.view UserState.UserStateLoggedOut
