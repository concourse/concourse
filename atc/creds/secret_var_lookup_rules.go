package creds

import (
	"bytes"
	"errors"
	"io/ioutil"
	"text/template"
	"text/template/parse"
)

// SecretLookupPath transforms variable name into full secret path
type SecretLookupPath interface {
	VariableToSecretPath(string) (string, error)
}

// SecretLookupWithPrefix is an implementation which returns [prefix][separator][varName]
type SecretLookupWithPrefix struct {
	Prefix string
}

func NewSecretLookupWithPrefix(prefix string) SecretLookupPath {
	return &SecretLookupWithPrefix{
		Prefix: prefix,
	}
}

func (sl SecretLookupWithPrefix) VariableToSecretPath(path string) (string, error) {
	return sl.Prefix + path, nil
}

// SecretLookupWithTemplate uses the given template to construct a lookup path specific
// to a team and (optionally) pipeline
type SecretTemplate struct {
	*template.Template
	pipelineDependent bool
}

type SecretLookupWithTemplate struct {
	PathTemplate *SecretTemplate
	TeamName     string
	PipelineName string
}

func BuildSecretTemplate(name, tmpl string) (*SecretTemplate, error) {
	t, err := template.New(name).Option("missingkey=error").Parse(tmpl)
	if err != nil {
		return nil, err
	}

	if parse.IsEmptyTree(t.Root) {
		return nil, errors.New("secret template should not be empty")
	}

	// Validate that the template only consumes the expected keys
	dummy := struct{ Team, Pipeline, Secret string }{"team", "pipeline", "secret"}
	if err = t.Execute(ioutil.Discard, &dummy); err != nil {
		return nil, err
	}

	// Detect whether this template requires "Pipeline", and therefore
	// should only be expanded when there is a pipeline context
	pipelineDependent := false
	dummyNoPipeline := struct{ Team, Secret string }{"team", "secret"}
	if t.Execute(ioutil.Discard, &dummyNoPipeline) != nil {
		pipelineDependent = true
	}

	return &SecretTemplate{t, pipelineDependent}, nil
}

func NewSecretLookupWithTemplate(pathTemplate *SecretTemplate, teamName string, pipelineName string) SecretLookupPath {
	if pathTemplate.pipelineDependent && len(pipelineName) == 0 {
		return nil
	}

	return &SecretLookupWithTemplate{
		PathTemplate: pathTemplate,
		TeamName:     teamName,
		PipelineName: pipelineName,
	}
}

<<<<<<< HEAD
func (sl SecretLookupWithTemplate) VariableToSecretPath(varName string) (string, error) {
=======
func (sl SecretLookupWithTemplate) VariableToSecretPath(path string) (string, error) {
>>>>>>> ab76fa8c
	var buf bytes.Buffer
	data := struct {
		Team     string
		Pipeline string
		Secret   string
	}{
		sl.TeamName,
		sl.PipelineName,
		path,
	}

	err := sl.PathTemplate.Execute(&buf, &data)
	return buf.String(), err
}<|MERGE_RESOLUTION|>--- conflicted
+++ resolved
@@ -80,11 +80,7 @@
 	}
 }
 
-<<<<<<< HEAD
-func (sl SecretLookupWithTemplate) VariableToSecretPath(varName string) (string, error) {
-=======
 func (sl SecretLookupWithTemplate) VariableToSecretPath(path string) (string, error) {
->>>>>>> ab76fa8c
 	var buf bytes.Buffer
 	data := struct {
 		Team     string
