package atccmd

import (
	"context"
	"crypto/tls"
	"crypto/x509"
	"errors"
	"fmt"
	"io/ioutil"
	"net"
	"net/http"
	_ "net/http/pprof"
	"net/url"
	"os"
	"strings"
	"time"

	"code.cloudfoundry.org/clock"
	"code.cloudfoundry.org/lager"
	"code.cloudfoundry.org/lager/lagerctx"
	"github.com/concourse/concourse"
	"github.com/concourse/concourse/atc"
	"github.com/concourse/concourse/atc/api"
	"github.com/concourse/concourse/atc/api/accessor"
	"github.com/concourse/concourse/atc/api/auth"
	"github.com/concourse/concourse/atc/api/buildserver"
	"github.com/concourse/concourse/atc/api/containerserver"
	"github.com/concourse/concourse/atc/api/pipelineserver"
	"github.com/concourse/concourse/atc/api/policychecker"
	"github.com/concourse/concourse/atc/auditor"
	"github.com/concourse/concourse/atc/builds"
	"github.com/concourse/concourse/atc/component"
	"github.com/concourse/concourse/atc/compression"
	"github.com/concourse/concourse/atc/creds"
	"github.com/concourse/concourse/atc/creds/conjur"
	"github.com/concourse/concourse/atc/creds/credhub"
	"github.com/concourse/concourse/atc/creds/kubernetes"
	"github.com/concourse/concourse/atc/creds/noop"
	"github.com/concourse/concourse/atc/creds/secretsmanager"
	"github.com/concourse/concourse/atc/creds/ssm"
	"github.com/concourse/concourse/atc/creds/vault"
	"github.com/concourse/concourse/atc/db"
	"github.com/concourse/concourse/atc/db/encryption"
	"github.com/concourse/concourse/atc/db/lock"
	"github.com/concourse/concourse/atc/engine"
	"github.com/concourse/concourse/atc/gc"
	"github.com/concourse/concourse/atc/lidar"
	"github.com/concourse/concourse/atc/metric"
	"github.com/concourse/concourse/atc/policy"
	"github.com/concourse/concourse/atc/resource"
	"github.com/concourse/concourse/atc/scheduler"
	"github.com/concourse/concourse/atc/scheduler/algorithm"
	"github.com/concourse/concourse/atc/syslog"
	"github.com/concourse/concourse/atc/worker"
	"github.com/concourse/concourse/atc/worker/image"
	"github.com/concourse/concourse/atc/wrappa"
	"github.com/concourse/concourse/skymarshal/dexserver"
	"github.com/concourse/concourse/skymarshal/legacyserver"
	"github.com/concourse/concourse/skymarshal/skycmd"
	"github.com/concourse/concourse/skymarshal/skyserver"
	"github.com/concourse/concourse/skymarshal/storage"
	"github.com/concourse/concourse/skymarshal/token"
	"github.com/concourse/concourse/tracing"
	"github.com/concourse/concourse/web"
	"github.com/concourse/flag"
	"github.com/concourse/retryhttp"
	"gopkg.in/square/go-jose.v2/jwt"

	"github.com/cppforlife/go-semi-semantic/version"
	gocache "github.com/patrickmn/go-cache"
	"github.com/tedsuo/ifrit"
	"github.com/tedsuo/ifrit/grouper"
	"github.com/tedsuo/ifrit/http_server"
	"github.com/tedsuo/ifrit/sigmon"
	"golang.org/x/crypto/acme"
	"golang.org/x/crypto/acme/autocert"
	"golang.org/x/oauth2"
	"golang.org/x/time/rate"
	"gopkg.in/yaml.v2"

	// dynamically registered metric emitters
	"github.com/concourse/concourse/atc/metric/emitter"
	_ "github.com/concourse/concourse/atc/metric/emitter"

	// dynamically registered policy checkers
	_ "github.com/concourse/concourse/atc/policy/opa"

	// dynamically registered credential managers
	_ "github.com/concourse/concourse/atc/creds/conjur"
	_ "github.com/concourse/concourse/atc/creds/credhub"
	_ "github.com/concourse/concourse/atc/creds/dummy"
	_ "github.com/concourse/concourse/atc/creds/kubernetes"
	_ "github.com/concourse/concourse/atc/creds/secretsmanager"
	_ "github.com/concourse/concourse/atc/creds/ssm"
	_ "github.com/concourse/concourse/atc/creds/vault"
)

const algorithmLimitRows = 100

var schedulerCache = gocache.New(10*time.Second, 10*time.Second)

var retryingDriverName = "too-many-connections-retrying"

var flyClientID = "fly"
var flyClientSecret = "Zmx5"

type RunConfig struct {
	Logger        flag.Lager `yaml:",inline"`
	varSourcePool creds.VarSourcePool

<<<<<<< HEAD
	BindIP      net.IP    `yaml:"bind_ip,omitempty"`
	BindPort    uint16    `yaml:"bind_port,omitempty"`
	TLS         TLSConfig `yaml:"tls,omitempty"`
	ExternalURL flag.URL  `yaml:"external_url,omitempty" validate:"url"`
=======
	BindIP   flag.IP `long:"bind-ip"   default:"0.0.0.0" description:"IP address on which to listen for web traffic."`
	BindPort uint16  `long:"bind-port" default:"8080"    description:"Port on which to listen for HTTP traffic."`

	TLSBindPort uint16    `long:"tls-bind-port" description:"Port on which to listen for HTTPS traffic."`
	TLSCert     flag.File `long:"tls-cert"      description:"File containing an SSL certificate."`
	TLSKey      flag.File `long:"tls-key"       description:"File containing an RSA private key, used to encrypt HTTPS traffic."`
	TLSCaCert   flag.File `long:"tls-ca-cert"   description:"File containing the client CA certificate, enables mTLS"`

	LetsEncrypt struct {
		Enable  bool     `long:"enable-lets-encrypt"   description:"Automatically configure TLS certificates via Let's Encrypt/ACME."`
		ACMEURL flag.URL `long:"lets-encrypt-acme-url" description:"URL of the ACME CA directory endpoint." default:"https://acme-v02.api.letsencrypt.org/directory"`
	} `group:"Let's Encrypt Configuration"`

	ExternalURL flag.URL `long:"external-url" description:"URL used to reach any ATC from the outside world."`

	Postgres flag.PostgresConfig `group:"PostgreSQL Configuration" namespace:"postgres"`

	ConcurrentRequestLimits   map[wrappa.LimitedRoute]int `long:"concurrent-request-limit" description:"Limit the number of concurrent requests to an API endpoint (Example: ListAllJobs:5)"`
	APIMaxOpenConnections     int                         `long:"api-max-conns" description:"The maximum number of open connections for the api connection pool." default:"10"`
	BackendMaxOpenConnections int                         `long:"backend-max-conns" description:"The maximum number of open connections for the backend connection pool." default:"50"`

	CredentialManagement creds.CredentialManagementConfig `group:"Credential Management"`
	CredentialManagers   creds.Managers

	EncryptionKey    flag.Cipher `long:"encryption-key"     description:"A 16 or 32 length key used to encrypt sensitive information before storing it in the database."`
	OldEncryptionKey flag.Cipher `long:"old-encryption-key" description:"Encryption key previously used for encrypting sensitive information. If provided without a new key, data is encrypted. If provided with a new key, data is re-encrypted."`

	DebugBindIP   flag.IP `long:"debug-bind-ip"   default:"127.0.0.1" description:"IP address on which to listen for the pprof debugger endpoints."`
	DebugBindPort uint16  `long:"debug-bind-port" default:"8079"      description:"Port on which to listen for the pprof debugger endpoints."`

	InterceptIdleTimeout time.Duration `long:"intercept-idle-timeout" default:"0m" description:"Length of time for a intercepted session to be idle before terminating."`

	ComponentRunnerInterval time.Duration `long:"component-runner-interval" default:"10s" description:"Interval on which runners are kicked off for builds, locks, scans, and checks"`

	LidarScannerInterval time.Duration `long:"lidar-scanner-interval" default:"10s" description:"Interval on which the resource scanner will run to see if new checks need to be scheduled"`

	GlobalResourceCheckTimeout          time.Duration `long:"global-resource-check-timeout" default:"1h" description:"Time limit on checking for new versions of resources."`
	ResourceCheckingInterval            time.Duration `long:"resource-checking-interval" default:"1m" description:"Interval on which to check for new versions of resources."`
	ResourceWithWebhookCheckingInterval time.Duration `long:"resource-with-webhook-checking-interval" default:"1m" description:"Interval on which to check for new versions of resources that has webhook defined."`
	MaxChecksPerSecond                  int           `long:"max-checks-per-second" description:"Maximum number of checks that can be started per second. If not specified, this will be calculated as (# of resources)/(resource checking interval). -1 value will remove this maximum limit of checks per second."`

	ContainerPlacementStrategyOptions worker.ContainerPlacementStrategyOptions `group:"Container Placement Strategy"`

	BaggageclaimResponseHeaderTimeout time.Duration `long:"baggageclaim-response-header-timeout" default:"1m" description:"How long to wait for Baggageclaim to send the response header."`
	StreamingArtifactsCompression     string        `long:"streaming-artifacts-compression" default:"gzip" choice:"gzip" choice:"zstd" description:"Compression algorithm for internal streaming."`

	GardenRequestTimeout time.Duration `long:"garden-request-timeout" default:"5m" description:"How long to wait for requests to Garden to complete. 0 means no timeout."`

	CLIArtifactsDir flag.Dir `long:"cli-artifacts-dir" description:"Directory containing downloadable CLI binaries."`
	WebPublicDir    flag.Dir `long:"web-public-dir" description:"Web public/ directory to serve live for local development."`

	Metrics struct {
		HostName            string            `long:"metrics-host-name" description:"Host string to attach to emitted metrics."`
		Attributes          map[string]string `long:"metrics-attribute" description:"A key-value attribute to attach to emitted metrics. Can be specified multiple times." value-name:"NAME:VALUE"`
		BufferSize          uint32            `long:"metrics-buffer-size" default:"1000" description:"The size of the buffer used in emitting event metrics."`
		CaptureErrorMetrics bool              `long:"capture-error-metrics" description:"Enable capturing of error log metrics"`
	} `group:"Metrics & Diagnostics"`

	Tracing tracing.Config `group:"Tracing" namespace:"tracing"`

	PolicyCheckers struct {
		Filter policy.Filter
	} `group:"Policy Checking"`

	Server struct {
		XFrameOptions         string `long:"x-frame-options" default:"deny" description:"The value to set for the X-Frame-Options header."`
		ContentSecurityPolicy string `long:"content-security-policy" default:"frame-ancestors 'none'" description:"The value to set for the Content-Security-Policy header."`
		ClusterName           string `long:"cluster-name" description:"A name for this Concourse cluster, to be displayed on the dashboard page."`
		ClientID              string `long:"client-id" default:"concourse-web" description:"Client ID to use for login flow"`
		ClientSecret          string `long:"client-secret" required:"true" description:"Client secret to use for login flow"`
	} `group:"Web Server"`

	LogDBQueries   bool `long:"log-db-queries" description:"Log database queries."`
	LogClusterName bool `long:"log-cluster-name" description:"Log cluster name."`

	GC struct {
		Interval time.Duration `long:"interval" default:"30s" description:"Interval on which to perform garbage collection."`

		OneOffBuildGracePeriod time.Duration `long:"one-off-grace-period" default:"5m" description:"Period after which one-off build containers will be garbage-collected."`
		MissingGracePeriod     time.Duration `long:"missing-grace-period" default:"5m" description:"Period after which to reap containers and volumes that were created but went missing from the worker."`
		HijackGracePeriod      time.Duration `long:"hijack-grace-period" default:"5m" description:"Period after which hijacked containers will be garbage collected"`
		FailedGracePeriod      time.Duration `long:"failed-grace-period" default:"120h" description:"Period after which failed containers will be garbage collected"`
		CheckRecyclePeriod     time.Duration `long:"check-recycle-period" default:"1m" description:"Period after which to reap checks that are completed."`
		VarSourceRecyclePeriod time.Duration `long:"var-source-recycle-period" default:"5m" description:"Period after which to reap var_sources that are not used."`
	} `group:"Garbage Collection" namespace:"gc"`

	BuildTrackerInterval time.Duration `long:"build-tracker-interval" default:"10s" description:"Interval on which to run build tracking."`

	TelemetryOptIn bool `long:"telemetry-opt-in" hidden:"true" description:"Enable anonymous concourse version reporting."`

	DefaultBuildLogsToRetain uint64 `long:"default-build-logs-to-retain" description:"Default build logs to retain, 0 means all"`
	MaxBuildLogsToRetain     uint64 `long:"max-build-logs-to-retain" description:"Maximum build logs to retain, 0 means not specified. Will override values configured in jobs"`

	DefaultDaysToRetainBuildLogs uint64 `long:"default-days-to-retain-build-logs" description:"Default days to retain build logs. 0 means unlimited"`
	MaxDaysToRetainBuildLogs     uint64 `long:"max-days-to-retain-build-logs" description:"Maximum days to retain build logs, 0 means not specified. Will override values configured in jobs"`
>>>>>>> 77f2a9de

	Auth                      AuthConfig           `yaml:"auth,omitempty" ignore_env:"true"`
	Server                    ServerConfig         `yaml:"web_server,omitempty"`
	SystemClaim               SystemClaimConfig    `yaml:"system_claim,omitempty"`
	LetsEncrypt               LetsEncryptConfig    `yaml:"lets_encrypt,omitempty"`
	ConfigRBAC                flag.File            `yaml:"config_rbac,omitempty" validate:"rbac"`
	PolicyCheckers            PolicyCheckersConfig `yaml:"policy_check,omitempty"`
	DisplayUserIdPerConnector flag.StringToString  `yaml:"display_user_id_per_connector,omitempty" validate:"connectors"`

	Database DatabaseConfig `yaml:"database,omitempty" ignore_env:"true"`

	CredentialManagement creds.CredentialManagementConfig `yaml:"credential_management,omitempty"`
	CredentialManager    string                           `yaml:"credential_manager,omitempty" validate:"creds_manager"`
	CredentialManagers   CredentialManagersConfig         `yaml:",inline"`

	ComponentRunnerInterval time.Duration `yaml:"component_runner_interval,omitempty"`
	BuildTrackerInterval    time.Duration `yaml:"build_tracker_interval,omitempty"`

	ResourceChecking ResourceCheckingConfig `yaml:"resource_checking,omitempty"`
	JobScheduling    JobSchedulingConfig    `yaml:"job_scheduling,omitempty"`
	Runtime          RuntimeConfig          `yaml:"runtime,omitempty" ignore_env:"true"`

	GC                GCConfig                `yaml:"gc,omitempty"`
	BuildLogRetention BuildLogRetentionConfig `yaml:"build_log_retention,omitempty"`

	Debug   DebugConfig    `yaml:"debug,omitempty"`
	Log     LogConfig      `yaml:"log,omitempty"`
	Metrics MetricsConfig  `yaml:"metrics,omitempty"`
	Tracing tracing.Config `yaml:"tracing,omitempty"`
	Auditor AuditorConfig  `yaml:"auditing,omitempty"`
	Syslog  SyslogConfig   `yaml:"syslog,omitempty"`

	DefaultCpuLimit      DefaultCpuLimitConfig    `yaml:"default_task_cpu_limit,omitempty"`
	DefaultMemoryLimit   DefaultMemoryLimitConfig `yaml:"default_task_memory_limit,omitempty"`
	InterceptIdleTimeout time.Duration            `yaml:"intercept_idle_timeout,omitempty"`

	CLIArtifactsDir flag.Dir `yaml:"cli_artifacts_dir,omitempty"`
	WebPublicDir    flag.Dir `yaml:"web_public_dir"`

	BaseResourceTypeDefaults flag.File `yaml:"base_resource_type_defaults,omitempty"`

	// NOT USED (HIDDEN)
	TelemetryOptIn bool `yaml:"telemetry_opt_in,omitempty"`

	FeatureFlags FeatureFlagsConfig `yaml:"feature_flags,omitempty" ignore_env:"true"`
}

var CmdDefaults RunConfig = RunConfig{
	Logger: flag.Lager{
		LogLevel: "info",
	},

	BindIP:   net.IPv4(0, 0, 0, 0),
	BindPort: 8080,

	TLS: TLSConfig{},
	Auth: AuthConfig{
		AuthFlags: skycmd.AuthFlags{
			Expiration:        24 * time.Hour,
			PasswordConnector: "local",
			Connectors: skycmd.ConnectorsConfig{
				OAuth: skycmd.OAuthFlags{
					GroupsKey:   "groups",
					UserIDKey:   "user_id",
					UserNameKey: "user_name",
				},

				OIDC: skycmd.OIDCFlags{
					GroupsKey:   "groups",
					UserNameKey: "username",
				},

				SAML: skycmd.SAMLFlags{
					UsernameAttr: "name",
					EmailAttr:    "email",
					GroupsAttr:   "groups",
				},
			},
		},
	},

	Server: ServerConfig{
		XFrameOptions: "deny",
		ClientID:      "concourse-web",
	},

	SystemClaim: SystemClaimConfig{
		Key:    "aud",
		Values: []string{"concourse-worker"},
	},

	LetsEncrypt: LetsEncryptConfig{
		ACMEURL: ignoreErrParseURL("https://acme-v02.api.letsencrypt.org/directory"),
	},

	Database: DatabaseConfig{
		Postgres: flag.PostgresConfig{
			Host:           "127.0.0.1",
			Port:           5432,
			SSLMode:        "disable",
			ConnectTimeout: 5 * time.Minute,
			Database:       "atc",
		},
		APIMaxOpenConnections:     10,
		BackendMaxOpenConnections: 50,
	},

	CredentialManagement: creds.CredentialManagementConfig{
		RetryConfig: creds.SecretRetryConfig{
			Attempts: 5,
			Interval: 1 * time.Second,
		},

		CacheConfig: creds.SecretCacheConfig{
			Duration:         1 * time.Minute,
			DurationNotFound: 10 * time.Second,
			PurgeInterval:    10 * time.Minute,
		},
	},

	CredentialManagers: CredentialManagersConfig{
		Conjur: conjur.Manager{
			PipelineSecretTemplate: conjur.DefaultPipelineSecretTemplate,
			TeamSecretTemplate:     conjur.DefaultTeamSecretTemplate,
			SecretTemplate:         "vaultName/{{.Secret}}",
		},
		CredHub: credhub.CredHubManager{
			PathPrefix: "/concourse",
		},
		Kubernetes: kubernetes.KubernetesManager{
			NamespacePrefix: "concourse-",
		},
		SecretsManager: secretsmanager.Manager{
			PipelineSecretTemplate: "/concourse/{{.Team}}/{{.Pipeline}}/{{.Secret}}",
			TeamSecretTemplate:     "/concourse/{{.Team}}/{{.Secret}}",
		},
		SSM: ssm.SsmManager{
			PipelineSecretTemplate: "/concourse/{{.Team}}/{{.Pipeline}}/{{.Secret}}",
			TeamSecretTemplate:     "/concourse/{{.Team}}/{{.Secret}}",
		},
		Vault: vault.VaultManager{
			PathPrefix:      "/concourse",
			LookupTemplates: []string{"/{{.Team}}/{{.Pipeline}}/{{.Secret}}", "/{{.Team}}/{{.Secret}}"},
			LoginTimeout:    60 * time.Second,
			QueryTimeout:    60 * time.Second,
			Auth: vault.AuthConfig{
				RetryMax:     5 * time.Minute,
				RetryInitial: 1 * time.Second,
			},
		},
	},

	ComponentRunnerInterval: 10 * time.Second,
	BuildTrackerInterval:    10 * time.Second,

	ResourceChecking: ResourceCheckingConfig{
		ScannerInterval:            10 * time.Second,
		Timeout:                    1 * time.Hour,
		DefaultInterval:            1 * time.Minute,
		DefaultIntervalWithWebhook: 1 * time.Minute,
	},

	JobScheduling: JobSchedulingConfig{
		MaxInFlight: 32,
	},

	Runtime: RuntimeConfig{
		ContainerPlacementStrategyOptions: worker.ContainerPlacementStrategyOptions{
			ContainerPlacementStrategy:   []string{"volume-locality"},
			MaxActiveTasksPerWorker:      0,
			MaxActiveContainersPerWorker: 0,
			MaxActiveVolumesPerWorker:    0,
		},
		BaggageclaimResponseHeaderTimeout: 1 * time.Minute,
		StreamingArtifactsCompression:     "gzip",
		GardenRequestTimeout:              5 * time.Minute,
		P2pVolumeStreamingTimeout:         15 * time.Minute,
	},

	GC: GCConfig{
		Interval:               30 * time.Second,
		OneOffBuildGracePeriod: 5 * time.Minute,
		MissingGracePeriod:     5 * time.Minute,
		HijackGracePeriod:      5 * time.Minute,
		FailedGracePeriod:      120 * time.Hour,
		CheckRecyclePeriod:     1 * time.Minute,
		VarSourceRecyclePeriod: 5 * time.Minute,
	},

	Debug: DebugConfig{
		BindIP:   net.IPv4(127, 0, 0, 1),
		BindPort: 8079,
	},

	Metrics: MetricsConfig{
		BufferSize: 1000,

		Emitters: MetricsEmitterConfig{
			InfluxDB: emitter.InfluxDBConfig{
				BatchSize:     5000,
				BatchDuration: 300 * time.Second,
			},
			NewRelic: emitter.NewRelicConfig{
				Url:           "https://insights-collector.newrelic.com",
				ServicePrefix: "",
				BatchSize:     2000,
				BatchDuration: 60 * time.Second,
			},
		},
	},

	Tracing: tracing.Config{
		ServiceName: "concourse-web",

		Providers: tracing.ProvidersConfig{
			Jaeger: tracing.Jaeger{
				Service: "web",
			},
		},
	},

	Syslog: SyslogConfig{
		Hostname:      "atc-syslog-drainer",
		DrainInterval: 30 * time.Second,
	},

	InterceptIdleTimeout: 0 * time.Minute,
}

func (cmd *RunConfig) Execute(args []string) error {
	runner, err := cmd.Runner(args)
	if err != nil {
		return err
	}

	return <-ifrit.Invoke(sigmon.New(runner)).Wait()
}

func (cmd *RunConfig) Runner(positionalArguments []string) (ifrit.Runner, error) {
	if cmd.ExternalURL.URL == nil {
		cmd.ExternalURL = cmd.DefaultURL()
	}

	if len(positionalArguments) != 0 {
		return nil, fmt.Errorf("unexpected positional arguments: %v", positionalArguments)
	}

	logger, reconfigurableSink := cmd.Logger.Logger("atc")
	if cmd.Log.ClusterName {
		logger = logger.WithData(lager.Data{
			"cluster": cmd.Server.ClusterName,
		})
	}

	commandSession := logger.Session("cmd")
	startTime := time.Now()

	commandSession.Info("start")
	defer commandSession.Info("finish", lager.Data{
		"duration": time.Since(startTime),
	})

	atc.EnableGlobalResources = cmd.FeatureFlags.EnableGlobalResources
	atc.EnableRedactSecrets = cmd.FeatureFlags.EnableRedactSecrets
	atc.EnableBuildRerunWhenWorkerDisappears = cmd.FeatureFlags.EnableBuildRerunWhenWorkerDisappears
	atc.EnableAcrossStep = cmd.FeatureFlags.EnableAcrossStep
	atc.EnablePipelineInstances = cmd.FeatureFlags.EnablePipelineInstances

	if cmd.BaseResourceTypeDefaults.Path() != "" {
		content, err := ioutil.ReadFile(cmd.BaseResourceTypeDefaults.Path())
		if err != nil {
			return nil, err
		}

		defaults := map[string]atc.Source{}
		err = yaml.Unmarshal(content, &defaults)
		if err != nil {
			return nil, err
		}

		atc.LoadBaseResourceTypeDefaults(defaults)
	}

	//FIXME: These only need to run once for the entire binary. At the moment,
	//they rely on state of the command.
	db.SetupConnectionRetryingDriver(
		"postgres",
		cmd.Database.Postgres.ConnectionString(),
		retryingDriverName,
	)

	// Register the sink that collects error metrics
	if cmd.Metrics.CaptureErrorMetrics {
		errorSinkCollector := metric.NewErrorSinkCollector(
			logger,
			metric.Metrics,
		)
		logger.RegisterSink(&errorSinkCollector)
	}

	err := cmd.Tracing.Prepare()
	if err != nil {
		return nil, err
	}

	http.HandleFunc("/debug/connections", func(w http.ResponseWriter, r *http.Request) {
		for _, stack := range db.GlobalConnectionTracker.Current() {
			fmt.Fprintln(w, stack)
		}
	})

	if err := cmd.configureMetrics(logger); err != nil {
		return nil, err
	}

	lockConn, err := lock.ConstructLockConn(retryingDriverName, cmd.Database.Postgres.ConnectionString())
	if err != nil {
		return nil, err
	}

	lockFactory := lock.NewLockFactory(lockConn, metric.LogLockAcquired, metric.LogLockReleased)

	apiConn, err := cmd.constructDBConn(retryingDriverName, logger, cmd.Database.APIMaxOpenConnections, cmd.Database.APIMaxOpenConnections/2, "api", lockFactory)
	if err != nil {
		return nil, err
	}

	backendConn, err := cmd.constructDBConn(retryingDriverName, logger, cmd.Database.BackendMaxOpenConnections, cmd.Database.BackendMaxOpenConnections/2, "backend", lockFactory)
	if err != nil {
		return nil, err
	}

	gcConn, err := cmd.constructDBConn(retryingDriverName, logger, 5, 2, "gc", lockFactory)
	if err != nil {
		return nil, err
	}

	workerConn, err := cmd.constructDBConn(retryingDriverName, logger, 1, 1, "worker", lockFactory)
	if err != nil {
		return nil, err
	}

	storage, err := storage.NewPostgresStorage(logger, cmd.Database.Postgres)
	if err != nil {
		return nil, err
	}

	secretManager, err := cmd.secretManager(logger)
	if err != nil {
		return nil, err
	}

	cmd.varSourcePool = creds.NewVarSourcePool(
		logger.Session("var-source-pool"),
		cmd.CredentialManagement,
		cmd.GC.VarSourceRecyclePeriod,
		1*time.Minute,
		clock.NewClock(),
	)

	members, err := cmd.constructMembers(logger, reconfigurableSink, apiConn, workerConn, backendConn, gcConn, storage, lockFactory, secretManager)
	if err != nil {
		return nil, err
	}

	members = append(members, grouper.Member{
		Name: "periodic-metrics",
		Runner: metric.PeriodicallyEmit(
			logger.Session("periodic-metrics"),
			metric.Metrics,
			10*time.Second,
		),
	})

	onReady := func() {
		logData := lager.Data{
			"http":  cmd.nonTLSBindAddr(),
			"debug": cmd.debugBindAddr(),
		}

		if cmd.isTLSEnabled() {
			logData["https"] = cmd.tlsBindAddr()
		}

		logger.Info("listening", logData)
	}

	onExit := func() {
		for _, closer := range []Closer{lockConn, apiConn, backendConn, gcConn, storage, workerConn} {
			closer.Close()
		}

		cmd.varSourcePool.Close()
	}

	return run(grouper.NewParallel(os.Interrupt, members), onReady, onExit), nil
}

func (cmd *RunConfig) constructMembers(
	logger lager.Logger,
	reconfigurableSink *lager.ReconfigurableSink,
	apiConn db.Conn,
	workerConn db.Conn,
	backendConn db.Conn,
	gcConn db.Conn,
	storage storage.Storage,
	lockFactory lock.LockFactory,
	secretManager creds.Secrets,
) ([]grouper.Member, error) {
	if cmd.TelemetryOptIn {
		url := fmt.Sprintf("http://telemetry.concourse-ci.org/?version=%s", concourse.Version)
		go func() {
			_, err := http.Get(url)
			if err != nil {
				logger.Error("telemetry-version", err)
			}
		}()
	}

	policyChecker, err := policy.Initialize(logger, cmd.Server.ClusterName, concourse.Version, cmd.PolicyCheckers.Filter)
	if err != nil {
		return nil, err
	}

	apiMembers, err := cmd.constructAPIMembers(logger, reconfigurableSink, apiConn, workerConn, storage, lockFactory, secretManager, policyChecker)
	if err != nil {
		return nil, err
	}

	backendComponents, err := cmd.backendComponents(logger, backendConn, lockFactory, secretManager, policyChecker)
	if err != nil {
		return nil, err
	}

	gcComponents, err := cmd.gcComponents(logger, gcConn, lockFactory)
	if err != nil {
		return nil, err
	}

	// use backendConn so that the Component objects created by the factory uses
	// the backend connection pool when reloading.
	componentFactory := db.NewComponentFactory(backendConn)
	bus := backendConn.Bus()

	members := apiMembers
	components := append(backendComponents, gcComponents...)
	for _, c := range components {
		dbComponent, err := componentFactory.CreateOrUpdate(c.Component)
		if err != nil {
			return nil, err
		}

		componentLogger := logger.Session(c.Component.Name)

		members = append(members, grouper.Member{
			Name: c.Component.Name,
			Runner: &component.Runner{
				Logger:    componentLogger,
				Interval:  cmd.ComponentRunnerInterval,
				Component: dbComponent,
				Bus:       bus,
				Schedulable: &component.Coordinator{
					Locker:    lockFactory,
					Component: dbComponent,
					Runnable:  c.Runnable,
				},
			},
		})

		if drainable, ok := c.Runnable.(component.Drainable); ok {
			members = append(members, grouper.Member{
				Name: c.Component.Name + "-drainer",
				Runner: drainRunner{
					logger:  componentLogger.Session("drain"),
					drainer: drainable,
				},
			})
		}
	}

	return members, nil
}

func (cmd *RunConfig) constructAPIMembers(
	logger lager.Logger,
	reconfigurableSink *lager.ReconfigurableSink,
	dbConn db.Conn,
	workerConn db.Conn,
	storage storage.Storage,
	lockFactory lock.LockFactory,
	secretManager creds.Secrets,
	policyChecker policy.Checker,
) ([]grouper.Member, error) {

	httpClient, err := cmd.skyHttpClient()
	if err != nil {
		return nil, err
	}

	teamFactory := db.NewTeamFactory(dbConn, lockFactory)
	workerTeamFactory := db.NewTeamFactory(workerConn, lockFactory)

	_, err = teamFactory.CreateDefaultTeamIfNotExists()
	if err != nil {
		return nil, err
	}

	err = cmd.configureAuthForDefaultTeam(teamFactory)
	if err != nil {
		return nil, err
	}

	userFactory := db.NewUserFactory(dbConn)

	dbResourceCacheFactory := db.NewResourceCacheFactory(dbConn, lockFactory)
	fetchSourceFactory := worker.NewFetchSourceFactory(dbResourceCacheFactory)
	resourceFetcher := worker.NewFetcher(clock.NewClock(), lockFactory, fetchSourceFactory)
	dbResourceConfigFactory := db.NewResourceConfigFactory(dbConn, lockFactory)

	dbWorkerBaseResourceTypeFactory := db.NewWorkerBaseResourceTypeFactory(dbConn)
	dbWorkerTaskCacheFactory := db.NewWorkerTaskCacheFactory(dbConn)
	dbTaskCacheFactory := db.NewTaskCacheFactory(dbConn)
	dbVolumeRepository := db.NewVolumeRepository(dbConn)
	dbWorkerFactory := db.NewWorkerFactory(workerConn)
	workerVersion, err := workerVersion()
	if err != nil {
		return nil, err
	}

	workerProvider := worker.NewDBWorkerProvider(
		lockFactory,
		retryhttp.NewExponentialBackOffFactory(5*time.Minute),
		resourceFetcher,
		image.NewImageFactory(),
		dbResourceCacheFactory,
		dbResourceConfigFactory,
		dbWorkerBaseResourceTypeFactory,
		dbTaskCacheFactory,
		dbWorkerTaskCacheFactory,
		dbVolumeRepository,
		teamFactory,
		dbWorkerFactory,
		workerVersion,
		cmd.Runtime.BaggageclaimResponseHeaderTimeout,
		cmd.Runtime.GardenRequestTimeout,
	)

	pool := worker.NewPool(workerProvider)

	dbPipelineFactory := db.NewPipelineFactory(dbConn, lockFactory)
	dbJobFactory := db.NewJobFactory(dbConn, lockFactory)
	dbResourceFactory := db.NewResourceFactory(dbConn, lockFactory)
	dbContainerRepository := db.NewContainerRepository(dbConn)
	gcContainerDestroyer := gc.NewDestroyer(logger, dbContainerRepository, dbVolumeRepository)
	dbBuildFactory := db.NewBuildFactory(dbConn, lockFactory, cmd.GC.OneOffBuildGracePeriod, cmd.GC.FailedGracePeriod)
	dbCheckFactory := db.NewCheckFactory(dbConn, lockFactory, secretManager, cmd.varSourcePool, db.CheckDurations{
		Interval:            cmd.ResourceChecking.DefaultInterval,
		IntervalWithWebhook: cmd.ResourceChecking.DefaultIntervalWithWebhook,
		Timeout:             cmd.ResourceChecking.Timeout,
	})
	dbAccessTokenFactory := db.NewAccessTokenFactory(dbConn)
	dbClock := db.NewClock()
	dbWall := db.NewWall(dbConn, &dbClock)

	tokenVerifier := cmd.constructTokenVerifier(dbAccessTokenFactory)

	teamsCacher := accessor.NewTeamsCacher(
		logger,
		dbConn.Bus(),
		teamFactory,
		time.Minute,
		time.Minute,
	)

	displayUserIdGenerator := skycmd.NewSkyDisplayUserIdGenerator(cmd.DisplayUserIdPerConnector)

	accessFactory := accessor.NewAccessFactory(
		tokenVerifier,
		teamsCacher,
		cmd.SystemClaim.Key,
		cmd.SystemClaim.Values,
		displayUserIdGenerator,
	)

	middleware := token.NewMiddleware(cmd.Auth.AuthFlags.SecureCookies)
	credsManager := cmd.configuredCredentialManager()

	apiHandler, err := cmd.constructAPIHandler(
		logger,
		reconfigurableSink,
		teamFactory,
		workerTeamFactory,
		dbPipelineFactory,
		dbJobFactory,
		dbResourceFactory,
		dbWorkerFactory,
		dbVolumeRepository,
		dbContainerRepository,
		gcContainerDestroyer,
		dbBuildFactory,
		dbCheckFactory,
		dbResourceConfigFactory,
		userFactory,
		pool,
		secretManager,
		credsManager,
		accessFactory,
		dbWall,
		policyChecker,
	)
	if err != nil {
		return nil, err
	}

	webHandler, err := cmd.constructWebHandler(logger)
	if err != nil {
		return nil, err
	}

	authHandler, err := cmd.constructAuthHandler(
		logger,
		storage,
		dbAccessTokenFactory,
		userFactory,
		displayUserIdGenerator,
	)
	if err != nil {
		return nil, err
	}

	loginHandler, err := cmd.constructLoginHandler(
		logger,
		httpClient,
		middleware,
	)
	if err != nil {
		return nil, err
	}

	legacyHandler, err := cmd.constructLegacyHandler(
		logger,
	)
	if err != nil {
		return nil, err
	}

	var httpHandler, httpsHandler http.Handler
	if cmd.isTLSEnabled() {
		httpHandler = cmd.constructHTTPHandler(
			logger,

			tlsRedirectHandler{
				matchHostname: cmd.ExternalURL.URL.Hostname(),
				externalHost:  cmd.ExternalURL.URL.Host,
				baseHandler:   webHandler,
			},

			// note: intentionally not wrapping API; redirecting is more trouble than
			// it's worth.

			// we're mainly interested in having the web UI consistently https:// -
			// API requests will likely not respect the redirected https:// URI upon
			// the next request, plus the payload will have already been sent in
			// plaintext
			apiHandler,

			tlsRedirectHandler{
				matchHostname: cmd.ExternalURL.URL.Hostname(),
				externalHost:  cmd.ExternalURL.URL.Host,
				baseHandler:   authHandler,
			},
			tlsRedirectHandler{
				matchHostname: cmd.ExternalURL.URL.Hostname(),
				externalHost:  cmd.ExternalURL.URL.Host,
				baseHandler:   loginHandler,
			},
			tlsRedirectHandler{
				matchHostname: cmd.ExternalURL.URL.Hostname(),
				externalHost:  cmd.ExternalURL.URL.Host,
				baseHandler:   legacyHandler,
			},
			middleware,
		)

		httpsHandler = cmd.constructHTTPHandler(
			logger,
			webHandler,
			apiHandler,
			authHandler,
			loginHandler,
			legacyHandler,
			middleware,
		)
	} else {
		httpHandler = cmd.constructHTTPHandler(
			logger,
			webHandler,
			apiHandler,
			authHandler,
			loginHandler,
			legacyHandler,
			middleware,
		)
	}

	members := []grouper.Member{
		{Name: "debug", Runner: http_server.New(
			cmd.debugBindAddr(),
			http.DefaultServeMux,
		)},
		{Name: "web", Runner: http_server.New(
			cmd.nonTLSBindAddr(),
			httpHandler,
		)},
	}

	if httpsHandler != nil {
		tlsConfig, err := cmd.tlsConfig(logger, dbConn)
		if err != nil {
			return nil, err
		}
		members = append(members, grouper.Member{Name: "web-tls", Runner: http_server.NewTLSServer(
			cmd.tlsBindAddr(),
			httpsHandler,
			tlsConfig,
		)})
	}

	return members, nil
}

func (cmd *RunConfig) backendComponents(
	logger lager.Logger,
	dbConn db.Conn,
	lockFactory lock.LockFactory,
	secretManager creds.Secrets,
	policyChecker policy.Checker,
) ([]RunnableComponent, error) {

	if cmd.Syslog.Address != "" && cmd.Syslog.Transport == "" {
		return nil, fmt.Errorf("syslog Drainer is misconfigured, cannot configure a drainer without a transport")
	}

	syslogDrainConfigured := true
	if cmd.Syslog.Address == "" {
		syslogDrainConfigured = false
	}

	teamFactory := db.NewTeamFactory(dbConn, lockFactory)

	resourceFactory := resource.NewResourceFactory()
	dbResourceCacheFactory := db.NewResourceCacheFactory(dbConn, lockFactory)
	fetchSourceFactory := worker.NewFetchSourceFactory(dbResourceCacheFactory)
	resourceFetcher := worker.NewFetcher(clock.NewClock(), lockFactory, fetchSourceFactory)
	dbResourceConfigFactory := db.NewResourceConfigFactory(dbConn, lockFactory)

	dbBuildFactory := db.NewBuildFactory(dbConn, lockFactory, cmd.GC.OneOffBuildGracePeriod, cmd.GC.FailedGracePeriod)
	dbCheckFactory := db.NewCheckFactory(dbConn, lockFactory, secretManager, cmd.varSourcePool, db.CheckDurations{
		Interval:            cmd.ResourceChecking.DefaultInterval,
		IntervalWithWebhook: cmd.ResourceChecking.DefaultIntervalWithWebhook,
		Timeout:             cmd.ResourceChecking.Timeout,
	})
	dbPipelineFactory := db.NewPipelineFactory(dbConn, lockFactory)
	dbJobFactory := db.NewJobFactory(dbConn, lockFactory)
	dbPipelineLifecycle := db.NewPipelineLifecycle(dbConn, lockFactory)

	alg := algorithm.New(db.NewVersionsDB(dbConn, algorithmLimitRows, schedulerCache))

	dbWorkerBaseResourceTypeFactory := db.NewWorkerBaseResourceTypeFactory(dbConn)
	dbTaskCacheFactory := db.NewTaskCacheFactory(dbConn)
	dbWorkerTaskCacheFactory := db.NewWorkerTaskCacheFactory(dbConn)
	dbVolumeRepository := db.NewVolumeRepository(dbConn)
	dbWorkerFactory := db.NewWorkerFactory(dbConn)
	workerVersion, err := workerVersion()
	if err != nil {
		return nil, err
	}

	var compressionLib compression.Compression
	if cmd.Runtime.StreamingArtifactsCompression == "zstd" {
		compressionLib = compression.NewZstdCompression()
	} else {
		compressionLib = compression.NewGzipCompression()
	}
	workerProvider := worker.NewDBWorkerProvider(
		lockFactory,
		retryhttp.NewExponentialBackOffFactory(5*time.Minute),
		resourceFetcher,
		image.NewImageFactory(),
		dbResourceCacheFactory,
		dbResourceConfigFactory,
		dbWorkerBaseResourceTypeFactory,
		dbTaskCacheFactory,
		dbWorkerTaskCacheFactory,
		dbVolumeRepository,
		teamFactory,
		dbWorkerFactory,
		workerVersion,
		cmd.Runtime.BaggageclaimResponseHeaderTimeout,
		cmd.Runtime.GardenRequestTimeout,
	)

	pool := worker.NewPool(workerProvider)
	artifactStreamer := worker.NewArtifactStreamer(pool, compressionLib)
<<<<<<< HEAD
	artifactSourcer := worker.NewArtifactSourcer(compressionLib, pool, cmd.FeatureFlags.EnableP2PVolumeStreaming, cmd.Runtime.P2pVolumeStreamingTimeout)
=======
	artifactSourcer := worker.NewArtifactSourcer(compressionLib, pool, cmd.FeatureFlags.EnableP2PVolumeStreaming, cmd.P2pVolumeStreamingTimeout, dbResourceCacheFactory)
>>>>>>> 77f2a9de

	defaultLimits, err := cmd.parseDefaultLimits()
	if err != nil {
		return nil, err
	}

	buildContainerStrategy, err := cmd.chooseBuildContainerStrategy()
	if err != nil {
		return nil, err
	}

	rateLimiter := db.NewResourceCheckRateLimiter(
		rate.Limit(cmd.ResourceChecking.MaxChecksPerSecond),
		cmd.ResourceChecking.DefaultInterval,
		dbConn,
		time.Minute,
		clock.NewClock(),
	)

	engine := cmd.constructEngine(
		pool,
		artifactStreamer,
		artifactSourcer,
		resourceFactory,
		dbWorkerFactory,
		teamFactory,
		dbBuildFactory,
		dbResourceCacheFactory,
		dbResourceConfigFactory,
		secretManager,
		defaultLimits,
		buildContainerStrategy,
		lockFactory,
		rateLimiter,
		policyChecker,
	)

	// In case that a user configures resource-checking-interval, but forgets to
	// configure resource-with-webhook-checking-interval, keep both checking-
	// intervals consistent. Even if both intervals are configured, there is no
	// reason webhooked resources take shorter checking interval than normal
	// resources.
	if cmd.ResourceChecking.DefaultIntervalWithWebhook < cmd.ResourceChecking.DefaultInterval {
		logger.Info("update-resource-with-webhook-checking-interval",
			lager.Data{
				"oldValue": cmd.ResourceChecking.DefaultIntervalWithWebhook,
				"newValue": cmd.ResourceChecking.DefaultInterval,
			})
		cmd.ResourceChecking.DefaultIntervalWithWebhook = cmd.ResourceChecking.DefaultInterval
	}

	components := []RunnableComponent{
		{
			Component: atc.Component{
				Name:     atc.ComponentLidarScanner,
				Interval: cmd.ResourceChecking.ScannerInterval,
			},
			Runnable: lidar.NewScanner(dbCheckFactory),
		},
		{
			Component: atc.Component{
				Name:     atc.ComponentScheduler,
				Interval: 10 * time.Second,
			},
			Runnable: scheduler.NewRunner(
				logger.Session("scheduler"),
				dbJobFactory,
				&scheduler.Scheduler{
					Algorithm: alg,
					BuildStarter: scheduler.NewBuildStarter(
						builds.NewPlanner(
							atc.NewPlanFactory(time.Now().Unix()),
						),
						alg),
				},
				cmd.JobScheduling.MaxInFlight,
			),
		},
		{
			Component: atc.Component{
				Name:     atc.ComponentBuildTracker,
				Interval: cmd.BuildTrackerInterval,
			},
			Runnable: builds.NewTracker(dbBuildFactory, engine),
		},
		{
			Component: atc.Component{
				Name:     atc.ComponentBuildReaper,
				Interval: 30 * time.Second,
			},
			Runnable: gc.NewBuildLogCollector(
				dbPipelineFactory,
				dbPipelineLifecycle,
				500,
				gc.NewBuildLogRetentionCalculator(
					cmd.BuildLogRetention.Default,
					cmd.BuildLogRetention.Max,
					cmd.BuildLogRetention.DefaultDays,
					cmd.BuildLogRetention.MaxDays,
				),
				syslogDrainConfigured,
			),
		},
	}

	if syslogDrainConfigured {
		components = append(components, RunnableComponent{
			Component: atc.Component{
				Name:     atc.ComponentSyslogDrainer,
				Interval: cmd.Syslog.DrainInterval,
			},
			Runnable: syslog.NewDrainer(
				cmd.Syslog.Transport,
				cmd.Syslog.Address,
				cmd.Syslog.Hostname,
				cmd.Syslog.CACerts,
				dbBuildFactory,
			),
		})
	}

	return components, err
}

func (cmd *RunConfig) gcComponents(
	logger lager.Logger,
	gcConn db.Conn,
	lockFactory lock.LockFactory,
) ([]RunnableComponent, error) {
	dbWorkerLifecycle := db.NewWorkerLifecycle(gcConn)
	dbResourceCacheLifecycle := db.NewResourceCacheLifecycle(gcConn)
	dbContainerRepository := db.NewContainerRepository(gcConn)
	dbArtifactLifecycle := db.NewArtifactLifecycle(gcConn)
	dbAccessTokenLifecycle := db.NewAccessTokenLifecycle(gcConn)
	resourceConfigCheckSessionLifecycle := db.NewResourceConfigCheckSessionLifecycle(gcConn)
	dbBuildFactory := db.NewBuildFactory(gcConn, lockFactory, cmd.GC.OneOffBuildGracePeriod, cmd.GC.FailedGracePeriod)
	dbResourceConfigFactory := db.NewResourceConfigFactory(gcConn, lockFactory)
	dbPipelineLifecycle := db.NewPipelineLifecycle(gcConn, lockFactory)
	dbCheckLifecycle := db.NewCheckLifecycle(gcConn)

	dbVolumeRepository := db.NewVolumeRepository(gcConn)

	// set the 'unreferenced resource config' grace period to be the longer than
	// the check timeout, just to make sure it doesn't get removed out from under
	// a running check
	//
	// 5 minutes is arbitrary - this really shouldn't matter a whole lot, but
	// exposing a config specifically for it is a little risky, since you don't
	// want to set it too low.
	unreferencedConfigGracePeriod := cmd.ResourceChecking.Timeout + 5*time.Minute

	collectors := map[string]component.Runnable{
		atc.ComponentCollectorBuilds:            gc.NewBuildCollector(dbBuildFactory),
		atc.ComponentCollectorWorkers:           gc.NewWorkerCollector(dbWorkerLifecycle),
		atc.ComponentCollectorResourceConfigs:   gc.NewResourceConfigCollector(dbResourceConfigFactory, unreferencedConfigGracePeriod),
		atc.ComponentCollectorResourceCaches:    gc.NewResourceCacheCollector(dbResourceCacheLifecycle),
		atc.ComponentCollectorResourceCacheUses: gc.NewResourceCacheUseCollector(dbResourceCacheLifecycle),
		atc.ComponentCollectorArtifacts:         gc.NewArtifactCollector(dbArtifactLifecycle),
		atc.ComponentCollectorVolumes:           gc.NewVolumeCollector(dbVolumeRepository, cmd.GC.MissingGracePeriod),
		atc.ComponentCollectorContainers:        gc.NewContainerCollector(dbContainerRepository, cmd.GC.MissingGracePeriod, cmd.GC.HijackGracePeriod),
		atc.ComponentCollectorCheckSessions:     gc.NewResourceConfigCheckSessionCollector(resourceConfigCheckSessionLifecycle),
		atc.ComponentCollectorPipelines:         gc.NewPipelineCollector(dbPipelineLifecycle),
		atc.ComponentCollectorAccessTokens:      gc.NewAccessTokensCollector(dbAccessTokenLifecycle, jwt.DefaultLeeway),
		atc.ComponentCollectorChecks:            gc.NewChecksCollector(dbCheckLifecycle),
	}

	var components []RunnableComponent
	for collectorName, collector := range collectors {
		components = append(components, RunnableComponent{
			Component: atc.Component{
				Name:     collectorName,
				Interval: cmd.GC.Interval,
			},
			Runnable: collector,
		})
	}

	return components, nil
}

func (cmd *RunConfig) parseCustomRoles() (map[string]string, error) {
	mapping := map[string]string{}

	path := cmd.ConfigRBAC.Path()
	if path == "" {
		return mapping, nil
	}

	content, err := ioutil.ReadFile(path)
	if err != nil {
		return nil, err
	}

	var data map[string][]string
	if err = yaml.Unmarshal(content, &data); err != nil {
		return nil, err
	}

	for role, actions := range data {
		for _, action := range actions {
			mapping[action] = role
		}
	}

	return mapping, nil
}

func workerVersion() (version.Version, error) {
	return version.NewVersionFromString(concourse.WorkerVersion)
}

func (cmd *RunConfig) secretManager(logger lager.Logger) (creds.Secrets, error) {
	var secretsFactory creds.SecretsFactory = noop.NewNoopFactory()
	manager := cmd.configuredCredentialManager()

	if manager == nil {
		return nil, nil
	}

	credsLogger := logger.Session("credential-manager", lager.Data{
		"name": manager.Name(),
	})

	credsLogger.Info("configured credentials manager")

	err := manager.Init(credsLogger)
	if err != nil {
		return nil, err
	}

	err = manager.Validate()
	if err != nil {
		return nil, fmt.Errorf("credential manager '%s' misconfigured: %s", manager.Name(), err)
	}

	secretsFactory, err = manager.NewSecretsFactory(credsLogger)
	if err != nil {
		return nil, err
	}

	return cmd.CredentialManagement.NewSecrets(secretsFactory), nil
}

func (cmd *RunConfig) newKey() *encryption.Key {
	var newKey *encryption.Key
	if cmd.Database.EncryptionKey.AEAD != nil {
		newKey = encryption.NewKey(cmd.Database.EncryptionKey.AEAD)
	}

	return newKey
}

func (cmd *RunConfig) oldKey() *encryption.Key {
	var oldKey *encryption.Key
	if cmd.Database.OldEncryptionKey.AEAD != nil {
		oldKey = encryption.NewKey(cmd.Database.OldEncryptionKey.AEAD)
	}

	return oldKey
}

func (cmd *RunConfig) constructWebHandler(logger lager.Logger) (http.Handler, error) {
	webHandler, err := web.NewHandler(logger, cmd.WebPublicDir.Path())
	if err != nil {
		return nil, err
	}
	return metric.WrapHandler(logger, metric.Metrics, "web", webHandler), nil
}

func (cmd *RunConfig) skyHttpClient() (*http.Client, error) {
	httpClient := http.DefaultClient

	if cmd.isTLSEnabled() {
		certpool, err := x509.SystemCertPool()
		if err != nil {
			return nil, err
		}

		if !cmd.LetsEncrypt.Enable {
			// XXX: do this for file
			// abs, err := filepath.Abs(value)
			// if err != nil {
			// 	return false
			// }

			cert, err := tls.LoadX509KeyPair(string(cmd.TLS.Cert), string(cmd.TLS.Key))
			if err != nil {
				return nil, err
			}

			x509Cert, err := x509.ParseCertificate(cert.Certificate[0])
			if err != nil {
				return nil, err
			}

			certpool.AddCert(x509Cert)
		}

		httpClient.Transport = &http.Transport{
			TLSClientConfig: &tls.Config{
				RootCAs: certpool,
			},
		}
	} else {
		httpClient.Transport = http.DefaultTransport
	}

	httpClient.Transport = mitmRoundTripper{
		RoundTripper: httpClient.Transport,

		SourceHost: cmd.ExternalURL.URL.Host,
		TargetURL:  cmd.DefaultURL().URL,
	}

	return httpClient, nil
}

type mitmRoundTripper struct {
	http.RoundTripper

	SourceHost string
	TargetURL  *url.URL
}

func (tripper mitmRoundTripper) RoundTrip(req *http.Request) (*http.Response, error) {
	if req.URL.Host == tripper.SourceHost {
		req.URL.Scheme = tripper.TargetURL.Scheme
		req.URL.Host = tripper.TargetURL.Host
	}

	return tripper.RoundTripper.RoundTrip(req)
}

func (cmd *RunConfig) tlsConfig(logger lager.Logger, dbConn db.Conn) (*tls.Config, error) {
	tlsConfig := atc.DefaultTLSConfig()

	if cmd.isTLSEnabled() {
		tlsLogger := logger.Session("tls-enabled")

		if cmd.isMTLSEnabled() {
			tlsLogger.Debug("mTLS-Enabled")
			clientCACert, err := ioutil.ReadFile(string(cmd.TLS.CaCert))
			if err != nil {
				return nil, err
			}
			clientCertPool := x509.NewCertPool()
			clientCertPool.AppendCertsFromPEM(clientCACert)

			tlsConfig.ClientAuth = tls.RequireAndVerifyClientCert
			tlsConfig.ClientCAs = clientCertPool
		}

		if cmd.LetsEncrypt.Enable {
			tlsLogger.Debug("using-autocert-manager")

			cache, err := newDbCache(dbConn)
			if err != nil {
				return nil, err
			}
			m := autocert.Manager{
				Prompt:     autocert.AcceptTOS,
				Cache:      cache,
				HostPolicy: autocert.HostWhitelist(cmd.ExternalURL.URL.Hostname()),
				Client:     &acme.Client{DirectoryURL: cmd.LetsEncrypt.ACMEURL.String()},
			}
			tlsConfig.NextProtos = append(tlsConfig.NextProtos, acme.ALPNProto)
			tlsConfig.GetCertificate = m.GetCertificate
		} else {
			tlsLogger.Debug("loading-tls-certs")
			cert, err := tls.LoadX509KeyPair(string(cmd.TLS.Cert), string(cmd.TLS.Key))
			if err != nil {
				return nil, err
			}
			tlsConfig.Certificates = []tls.Certificate{cert}
		}
	}
	return tlsConfig, nil
}

func (cmd *RunConfig) parseDefaultLimits() (atc.ContainerLimits, error) {
	limits := atc.ContainerLimits{}
	if cmd.DefaultCpuLimit.Enable {
		cpu := atc.CPULimit(cmd.DefaultCpuLimit.Limit)
		limits.CPU = &cpu
	}
	if cmd.DefaultMemoryLimit.Enable {
		memory, err := atc.ParseMemoryLimit(cmd.DefaultMemoryLimit.Limit)
		if err != nil {
			return atc.ContainerLimits{}, err
		}
		limits.Memory = &memory
	}
	return limits, nil
}

func (cmd *RunConfig) defaultBindIP() net.IP {
	URL := cmd.BindIP.String()
	if URL == "0.0.0.0" {
		URL = "127.0.0.1"
	}

	return net.ParseIP(URL)
}

func (cmd *RunConfig) DefaultURL() flag.URL {
	return flag.URL{
		URL: &url.URL{
			Scheme: "http",
			Host:   fmt.Sprintf("%s:%d", cmd.defaultBindIP().String(), cmd.BindPort),
		},
	}
}

func run(runner ifrit.Runner, onReady func(), onExit func()) ifrit.Runner {
	return ifrit.RunFunc(func(signals <-chan os.Signal, ready chan<- struct{}) error {
		process := ifrit.Background(runner)

		subExited := process.Wait()
		subReady := process.Ready()

		for {
			select {
			case <-subReady:
				onReady()
				close(ready)
				subReady = nil
			case err := <-subExited:
				onExit()
				return err
			case sig := <-signals:
				process.Signal(sig)
			}
		}
	})
}

func (cmd *RunConfig) nonTLSBindAddr() string {
	return fmt.Sprintf("%s:%d", cmd.BindIP, cmd.BindPort)
}

func (cmd *RunConfig) tlsBindAddr() string {
	return fmt.Sprintf("%s:%d", cmd.BindIP, cmd.TLS.BindPort)
}

func (cmd *RunConfig) debugBindAddr() string {
	return fmt.Sprintf("%s:%d", cmd.Debug.BindIP, cmd.Debug.BindPort)
}

func (cmd *RunConfig) configureMetrics(logger lager.Logger) error {
	host := cmd.Metrics.HostName
	if host == "" {
		host, _ = os.Hostname()
	}

	var configuredEmitter metric.EmitterFactory
	for name, emitter := range cmd.Metrics.Emitters.All() {
		if cmd.Metrics.Emitter == name {
			configuredEmitter = emitter
		}
	}

	if configuredEmitter != nil {
		err := configuredEmitter.Validate()
		if err != nil {
			return fmt.Errorf("validate emitter %s: %w", configuredEmitter.Description(), err)
		}

		err = metric.Metrics.Initialize(logger.Session("metrics"), configuredEmitter, host, cmd.Metrics.Attributes, cmd.Metrics.BufferSize)
		if err != nil {
			return err
		}
	}

	return nil
}

func (cmd *RunConfig) configuredCredentialManager() creds.Manager {
	if cmd.CredentialManager == "" {
		return nil
	}

	for name, manager := range cmd.CredentialManagers.All() {
		if cmd.CredentialManager == name {
			return manager
		}
	}

	return nil
}

func (cmd *RunConfig) constructDBConn(
	driverName string,
	logger lager.Logger,
	maxConns int,
	idleConns int,
	connectionName string,
	lockFactory lock.LockFactory,
) (db.Conn, error) {
	dbConn, err := db.Open(logger.Session("db"), driverName, cmd.Database.Postgres.ConnectionString(), cmd.newKey(), cmd.oldKey(), connectionName, lockFactory)
	if err != nil {
		return nil, fmt.Errorf("failed to connect to database: %s", err)
	}

	// Instrument with Metrics
	dbConn = metric.CountQueries(dbConn)
	metric.Metrics.Databases = append(metric.Metrics.Databases, dbConn)

	// Instrument with Logging
	if cmd.Log.DBQueries {
		dbConn = db.Log(logger.Session("log-conn"), dbConn)
	}

	// Prepare
	dbConn.SetMaxOpenConns(maxConns)
	dbConn.SetMaxIdleConns(idleConns)

	return dbConn, nil
}

type Closer interface {
	Close() error
}

func (cmd *RunConfig) chooseBuildContainerStrategy() (worker.ContainerPlacementStrategy, error) {
	return worker.NewChainPlacementStrategy(cmd.Runtime.ContainerPlacementStrategyOptions)
}

func (cmd *RunConfig) configureAuthForDefaultTeam(teamFactory db.TeamFactory) error {
	team, found, err := teamFactory.FindTeam(atc.DefaultTeamName)
	if err != nil {
		return err
	}

	if !found {
		return errors.New("default team not found")
	}

	auth, err := cmd.Auth.MainTeamFlags.Format()
	if err != nil {
		return fmt.Errorf("default team auth not configured: %v", err)
	}

	err = team.UpdateProviderAuth(auth)
	if err != nil {
		return err
	}

	return nil
}

func (cmd *RunConfig) constructEngine(
	workerPool worker.Pool,
	artifactStreamer worker.ArtifactStreamer,
	artifactSourcer worker.ArtifactSourcer,
	resourceFactory resource.ResourceFactory,
	workerFactory db.WorkerFactory,
	teamFactory db.TeamFactory,
	buildFactory db.BuildFactory,
	resourceCacheFactory db.ResourceCacheFactory,
	resourceConfigFactory db.ResourceConfigFactory,
	secretManager creds.Secrets,
	defaultLimits atc.ContainerLimits,
	strategy worker.ContainerPlacementStrategy,
	lockFactory lock.LockFactory,
	rateLimiter engine.RateLimiter,
	policyChecker policy.Checker,
) engine.Engine {
	return engine.NewEngine(
		engine.NewStepperFactory(
			engine.NewCoreStepFactory(
				workerPool,
				artifactStreamer,
				artifactSourcer,
				resourceFactory,
				teamFactory,
				buildFactory,
				resourceCacheFactory,
				resourceConfigFactory,
				defaultLimits,
				strategy,
				cmd.ResourceChecking.Timeout,
			),
			cmd.ExternalURL.String(),
			rateLimiter,
			policyChecker,
			artifactSourcer,
			workerFactory,
			lockFactory,
		),
		secretManager,
		cmd.varSourcePool,
	)
}

func (cmd *RunConfig) constructHTTPHandler(
	logger lager.Logger,
	webHandler http.Handler,
	apiHandler http.Handler,
	authHandler http.Handler,
	loginHandler http.Handler,
	legacyHandler http.Handler,
	middleware token.Middleware,
) http.Handler {

	csrfHandler := auth.CSRFValidationHandler(
		apiHandler,
		middleware,
	)

	webMux := http.NewServeMux()
	webMux.Handle("/api/v1/", csrfHandler)
	webMux.Handle("/sky/issuer/", authHandler)
	webMux.Handle("/sky/", loginHandler)
	webMux.Handle("/auth/", legacyHandler)
	webMux.Handle("/login", legacyHandler)
	webMux.Handle("/logout", legacyHandler)
	webMux.Handle("/", webHandler)

	httpHandler := wrappa.LoggerHandler{
		Logger: logger,

		Handler: wrappa.SecurityHandler{
			XFrameOptions:         cmd.Server.XFrameOptions,
			ContentSecurityPolicy: cmd.Server.ContentSecurityPolicy,

			// proxy Authorization header to/from auth cookie,
			// to support auth from JS (EventSource) and custom JWT auth
			Handler: auth.WebAuthHandler{
				Handler:    webMux,
				Middleware: middleware,
			},
		},
	}

	return httpHandler
}

func (cmd *RunConfig) constructLegacyHandler(
	logger lager.Logger,
) (http.Handler, error) {
	return legacyserver.NewLegacyServer(&legacyserver.LegacyConfig{
		Logger: logger.Session("legacy"),
	})
}

func (cmd *RunConfig) constructAuthHandler(
	logger lager.Logger,
	storage storage.Storage,
	accessTokenFactory db.AccessTokenFactory,
	userFactory db.UserFactory,
	displayUserIdGenerator atc.DisplayUserIdGenerator,
) (http.Handler, error) {

	issuerPath, _ := url.Parse("/sky/issuer")
	redirectPath, _ := url.Parse("/sky/callback")

	issuerURL := cmd.ExternalURL.URL.ResolveReference(issuerPath)
	redirectURL := cmd.ExternalURL.URL.ResolveReference(redirectPath)

	// Add public fly client
	cmd.Auth.AuthFlags.Clients[flyClientID] = flyClientSecret

	dexServer, err := dexserver.NewDexServer(&dexserver.DexConfig{
		Logger:            logger.Session("dex"),
		PasswordConnector: cmd.Auth.AuthFlags.PasswordConnector,
		Users:             cmd.Auth.AuthFlags.LocalUsers,
		Clients:           cmd.Auth.AuthFlags.Clients,
		Expiration:        cmd.Auth.AuthFlags.Expiration,
		IssuerURL:         issuerURL.String(),
		RedirectURL:       redirectURL.String(),
		SigningKey:        cmd.Auth.AuthFlags.SigningKey.PrivateKey,
		Storage:           storage,
		Connectors:        cmd.Auth.AuthFlags.Connectors,
	})
	if err != nil {
		return nil, err
	}

	return token.StoreAccessToken(
		logger.Session("dex-server"),
		dexServer,
		token.Factory{},
		token.NewClaimsParser(),
		accessTokenFactory,
		userFactory,
		displayUserIdGenerator,
	), nil
}

func (cmd *RunConfig) constructLoginHandler(
	logger lager.Logger,
	httpClient *http.Client,
	middleware token.Middleware,
) (http.Handler, error) {

	authPath, _ := url.Parse("/sky/issuer/auth")
	tokenPath, _ := url.Parse("/sky/issuer/token")
	redirectPath, _ := url.Parse("/sky/callback")

	authURL := cmd.ExternalURL.URL.ResolveReference(authPath)
	tokenURL := cmd.ExternalURL.URL.ResolveReference(tokenPath)
	redirectURL := cmd.ExternalURL.URL.ResolveReference(redirectPath)

	endpoint := oauth2.Endpoint{
		AuthURL:   authURL.String(),
		TokenURL:  tokenURL.String(),
		AuthStyle: oauth2.AuthStyleInHeader,
	}

	oauth2Config := &oauth2.Config{
		Endpoint:     endpoint,
		ClientID:     cmd.Server.ClientID,
		ClientSecret: cmd.Server.ClientSecret,
		RedirectURL:  redirectURL.String(),
		Scopes:       []string{"openid", "profile", "email", "federated:id", "groups"},
	}

	skyServer, err := skyserver.NewSkyServer(&skyserver.SkyConfig{
		Logger:          logger.Session("sky"),
		TokenMiddleware: middleware,
		TokenParser:     token.Factory{},
		OAuthConfig:     oauth2Config,
		HTTPClient:      httpClient,
	})
	if err != nil {
		return nil, err
	}

	return skyserver.NewSkyHandler(skyServer), nil
}

func (cmd *RunConfig) constructTokenVerifier(accessTokenFactory db.AccessTokenFactory) accessor.TokenVerifier {

	validClients := []string{flyClientID}
	for clientId := range cmd.Auth.AuthFlags.Clients {
		validClients = append(validClients, clientId)
	}

	MiB := 1024 * 1024
	claimsCacher := accessor.NewClaimsCacher(accessTokenFactory, 1*MiB)

	return accessor.NewVerifier(claimsCacher, validClients)
}

func (cmd *RunConfig) constructAPIHandler(
	logger lager.Logger,
	reconfigurableSink *lager.ReconfigurableSink,
	teamFactory db.TeamFactory,
	workerTeamFactory db.TeamFactory,
	dbPipelineFactory db.PipelineFactory,
	dbJobFactory db.JobFactory,
	dbResourceFactory db.ResourceFactory,
	dbWorkerFactory db.WorkerFactory,
	dbVolumeRepository db.VolumeRepository,
	dbContainerRepository db.ContainerRepository,
	gcContainerDestroyer gc.Destroyer,
	dbBuildFactory db.BuildFactory,
	dbCheckFactory db.CheckFactory,
	resourceConfigFactory db.ResourceConfigFactory,
	dbUserFactory db.UserFactory,
	workerPool worker.Pool,
	secretManager creds.Secrets,
	credsManager creds.Manager,
	accessFactory accessor.AccessFactory,
	dbWall db.Wall,
	policyChecker policy.Checker,
) (http.Handler, error) {

	checkPipelineAccessHandlerFactory := auth.NewCheckPipelineAccessHandlerFactory(teamFactory)
	checkBuildReadAccessHandlerFactory := auth.NewCheckBuildReadAccessHandlerFactory(dbBuildFactory)
	checkBuildWriteAccessHandlerFactory := auth.NewCheckBuildWriteAccessHandlerFactory(dbBuildFactory)
	checkWorkerTeamAccessHandlerFactory := auth.NewCheckWorkerTeamAccessHandlerFactory(dbWorkerFactory)

	rejectArchivedHandlerFactory := pipelineserver.NewRejectArchivedHandlerFactory(teamFactory)

	aud := auditor.NewAuditor(
		cmd.Auditor.EnableBuildAuditLog,
		cmd.Auditor.EnableContainerAuditLog,
		cmd.Auditor.EnableJobAuditLog,
		cmd.Auditor.EnablePipelineAuditLog,
		cmd.Auditor.EnableResourceAuditLog,
		cmd.Auditor.EnableSystemAuditLog,
		cmd.Auditor.EnableTeamAuditLog,
		cmd.Auditor.EnableWorkerAuditLog,
		cmd.Auditor.EnableVolumeAuditLog,
		logger,
	)

	customRoles, err := cmd.parseCustomRoles()
	if err != nil {
		return nil, err
	}

	apiWrapper := wrappa.MultiWrappa{
		wrappa.NewConcurrentRequestLimitsWrappa(
			logger,
			wrappa.NewConcurrentRequestPolicy(cmd.Database.ConcurrentRequestLimits),
		),
		wrappa.NewAPIMetricsWrappa(logger),
		wrappa.NewPolicyCheckWrappa(logger, policychecker.NewApiPolicyChecker(policyChecker)),
		wrappa.NewAPIAuthWrappa(
			checkPipelineAccessHandlerFactory,
			checkBuildReadAccessHandlerFactory,
			checkBuildWriteAccessHandlerFactory,
			checkWorkerTeamAccessHandlerFactory,
		),
		wrappa.NewRejectArchivedWrappa(rejectArchivedHandlerFactory),
		wrappa.NewConcourseVersionWrappa(concourse.Version),
		wrappa.NewAccessorWrappa(
			logger,
			accessFactory,
			aud,
			customRoles,
		),
		wrappa.NewCompressionWrappa(logger),
	}

	return api.NewHandler(
		logger,
		cmd.ExternalURL.String(),
		cmd.Server.ClusterName,
		apiWrapper,

		teamFactory,
		dbPipelineFactory,
		dbJobFactory,
		dbResourceFactory,
		dbWorkerFactory,
		workerTeamFactory,
		dbVolumeRepository,
		dbContainerRepository,
		gcContainerDestroyer,
		dbBuildFactory,
		dbCheckFactory,
		resourceConfigFactory,
		dbUserFactory,

		buildserver.NewEventHandler,

		workerPool,

		reconfigurableSink,

		cmd.isTLSEnabled(),

		cmd.CLIArtifactsDir.Path(),
		concourse.Version,
		concourse.WorkerVersion,
		secretManager,
		cmd.varSourcePool,
		credsManager,
		containerserver.NewInterceptTimeoutFactory(cmd.InterceptIdleTimeout),
		time.Minute,
		dbWall,
		clock.NewClock(),
	)
}

type tlsRedirectHandler struct {
	matchHostname string
	externalHost  string
	baseHandler   http.Handler
}

func (h tlsRedirectHandler) ServeHTTP(w http.ResponseWriter, r *http.Request) {
	if strings.HasPrefix(r.Host, h.matchHostname) && (r.Method == "GET" || r.Method == "HEAD") {
		u := url.URL{
			Scheme:   "https",
			Host:     h.externalHost,
			Path:     r.URL.Path,
			RawQuery: r.URL.RawQuery,
		}

		http.Redirect(w, r, u.String(), http.StatusMovedPermanently)
	} else {
		h.baseHandler.ServeHTTP(w, r)
	}
}

func (cmd *RunConfig) isTLSEnabled() bool {
	return cmd.TLS.BindPort != 0
}

type drainRunner struct {
	logger  lager.Logger
	drainer component.Drainable
}

func (runner drainRunner) Run(signals <-chan os.Signal, ready chan<- struct{}) error {
	close(ready)
	<-signals
	runner.drainer.Drain(lagerctx.NewContext(context.Background(), runner.logger))
	return nil
}

type RunnableComponent struct {
	atc.Component
	component.Runnable
}

func (cmd *RunConfig) isMTLSEnabled() bool {
	return string(cmd.TLS.CaCert) != ""
}

func ignoreErrParseURL(urlString string) flag.URL {
	parsedURL, _ := url.Parse(urlString)
	return flag.URL{parsedURL}
}<|MERGE_RESOLUTION|>--- conflicted
+++ resolved
@@ -108,108 +108,10 @@
 	Logger        flag.Lager `yaml:",inline"`
 	varSourcePool creds.VarSourcePool
 
-<<<<<<< HEAD
 	BindIP      net.IP    `yaml:"bind_ip,omitempty"`
 	BindPort    uint16    `yaml:"bind_port,omitempty"`
 	TLS         TLSConfig `yaml:"tls,omitempty"`
 	ExternalURL flag.URL  `yaml:"external_url,omitempty" validate:"url"`
-=======
-	BindIP   flag.IP `long:"bind-ip"   default:"0.0.0.0" description:"IP address on which to listen for web traffic."`
-	BindPort uint16  `long:"bind-port" default:"8080"    description:"Port on which to listen for HTTP traffic."`
-
-	TLSBindPort uint16    `long:"tls-bind-port" description:"Port on which to listen for HTTPS traffic."`
-	TLSCert     flag.File `long:"tls-cert"      description:"File containing an SSL certificate."`
-	TLSKey      flag.File `long:"tls-key"       description:"File containing an RSA private key, used to encrypt HTTPS traffic."`
-	TLSCaCert   flag.File `long:"tls-ca-cert"   description:"File containing the client CA certificate, enables mTLS"`
-
-	LetsEncrypt struct {
-		Enable  bool     `long:"enable-lets-encrypt"   description:"Automatically configure TLS certificates via Let's Encrypt/ACME."`
-		ACMEURL flag.URL `long:"lets-encrypt-acme-url" description:"URL of the ACME CA directory endpoint." default:"https://acme-v02.api.letsencrypt.org/directory"`
-	} `group:"Let's Encrypt Configuration"`
-
-	ExternalURL flag.URL `long:"external-url" description:"URL used to reach any ATC from the outside world."`
-
-	Postgres flag.PostgresConfig `group:"PostgreSQL Configuration" namespace:"postgres"`
-
-	ConcurrentRequestLimits   map[wrappa.LimitedRoute]int `long:"concurrent-request-limit" description:"Limit the number of concurrent requests to an API endpoint (Example: ListAllJobs:5)"`
-	APIMaxOpenConnections     int                         `long:"api-max-conns" description:"The maximum number of open connections for the api connection pool." default:"10"`
-	BackendMaxOpenConnections int                         `long:"backend-max-conns" description:"The maximum number of open connections for the backend connection pool." default:"50"`
-
-	CredentialManagement creds.CredentialManagementConfig `group:"Credential Management"`
-	CredentialManagers   creds.Managers
-
-	EncryptionKey    flag.Cipher `long:"encryption-key"     description:"A 16 or 32 length key used to encrypt sensitive information before storing it in the database."`
-	OldEncryptionKey flag.Cipher `long:"old-encryption-key" description:"Encryption key previously used for encrypting sensitive information. If provided without a new key, data is encrypted. If provided with a new key, data is re-encrypted."`
-
-	DebugBindIP   flag.IP `long:"debug-bind-ip"   default:"127.0.0.1" description:"IP address on which to listen for the pprof debugger endpoints."`
-	DebugBindPort uint16  `long:"debug-bind-port" default:"8079"      description:"Port on which to listen for the pprof debugger endpoints."`
-
-	InterceptIdleTimeout time.Duration `long:"intercept-idle-timeout" default:"0m" description:"Length of time for a intercepted session to be idle before terminating."`
-
-	ComponentRunnerInterval time.Duration `long:"component-runner-interval" default:"10s" description:"Interval on which runners are kicked off for builds, locks, scans, and checks"`
-
-	LidarScannerInterval time.Duration `long:"lidar-scanner-interval" default:"10s" description:"Interval on which the resource scanner will run to see if new checks need to be scheduled"`
-
-	GlobalResourceCheckTimeout          time.Duration `long:"global-resource-check-timeout" default:"1h" description:"Time limit on checking for new versions of resources."`
-	ResourceCheckingInterval            time.Duration `long:"resource-checking-interval" default:"1m" description:"Interval on which to check for new versions of resources."`
-	ResourceWithWebhookCheckingInterval time.Duration `long:"resource-with-webhook-checking-interval" default:"1m" description:"Interval on which to check for new versions of resources that has webhook defined."`
-	MaxChecksPerSecond                  int           `long:"max-checks-per-second" description:"Maximum number of checks that can be started per second. If not specified, this will be calculated as (# of resources)/(resource checking interval). -1 value will remove this maximum limit of checks per second."`
-
-	ContainerPlacementStrategyOptions worker.ContainerPlacementStrategyOptions `group:"Container Placement Strategy"`
-
-	BaggageclaimResponseHeaderTimeout time.Duration `long:"baggageclaim-response-header-timeout" default:"1m" description:"How long to wait for Baggageclaim to send the response header."`
-	StreamingArtifactsCompression     string        `long:"streaming-artifacts-compression" default:"gzip" choice:"gzip" choice:"zstd" description:"Compression algorithm for internal streaming."`
-
-	GardenRequestTimeout time.Duration `long:"garden-request-timeout" default:"5m" description:"How long to wait for requests to Garden to complete. 0 means no timeout."`
-
-	CLIArtifactsDir flag.Dir `long:"cli-artifacts-dir" description:"Directory containing downloadable CLI binaries."`
-	WebPublicDir    flag.Dir `long:"web-public-dir" description:"Web public/ directory to serve live for local development."`
-
-	Metrics struct {
-		HostName            string            `long:"metrics-host-name" description:"Host string to attach to emitted metrics."`
-		Attributes          map[string]string `long:"metrics-attribute" description:"A key-value attribute to attach to emitted metrics. Can be specified multiple times." value-name:"NAME:VALUE"`
-		BufferSize          uint32            `long:"metrics-buffer-size" default:"1000" description:"The size of the buffer used in emitting event metrics."`
-		CaptureErrorMetrics bool              `long:"capture-error-metrics" description:"Enable capturing of error log metrics"`
-	} `group:"Metrics & Diagnostics"`
-
-	Tracing tracing.Config `group:"Tracing" namespace:"tracing"`
-
-	PolicyCheckers struct {
-		Filter policy.Filter
-	} `group:"Policy Checking"`
-
-	Server struct {
-		XFrameOptions         string `long:"x-frame-options" default:"deny" description:"The value to set for the X-Frame-Options header."`
-		ContentSecurityPolicy string `long:"content-security-policy" default:"frame-ancestors 'none'" description:"The value to set for the Content-Security-Policy header."`
-		ClusterName           string `long:"cluster-name" description:"A name for this Concourse cluster, to be displayed on the dashboard page."`
-		ClientID              string `long:"client-id" default:"concourse-web" description:"Client ID to use for login flow"`
-		ClientSecret          string `long:"client-secret" required:"true" description:"Client secret to use for login flow"`
-	} `group:"Web Server"`
-
-	LogDBQueries   bool `long:"log-db-queries" description:"Log database queries."`
-	LogClusterName bool `long:"log-cluster-name" description:"Log cluster name."`
-
-	GC struct {
-		Interval time.Duration `long:"interval" default:"30s" description:"Interval on which to perform garbage collection."`
-
-		OneOffBuildGracePeriod time.Duration `long:"one-off-grace-period" default:"5m" description:"Period after which one-off build containers will be garbage-collected."`
-		MissingGracePeriod     time.Duration `long:"missing-grace-period" default:"5m" description:"Period after which to reap containers and volumes that were created but went missing from the worker."`
-		HijackGracePeriod      time.Duration `long:"hijack-grace-period" default:"5m" description:"Period after which hijacked containers will be garbage collected"`
-		FailedGracePeriod      time.Duration `long:"failed-grace-period" default:"120h" description:"Period after which failed containers will be garbage collected"`
-		CheckRecyclePeriod     time.Duration `long:"check-recycle-period" default:"1m" description:"Period after which to reap checks that are completed."`
-		VarSourceRecyclePeriod time.Duration `long:"var-source-recycle-period" default:"5m" description:"Period after which to reap var_sources that are not used."`
-	} `group:"Garbage Collection" namespace:"gc"`
-
-	BuildTrackerInterval time.Duration `long:"build-tracker-interval" default:"10s" description:"Interval on which to run build tracking."`
-
-	TelemetryOptIn bool `long:"telemetry-opt-in" hidden:"true" description:"Enable anonymous concourse version reporting."`
-
-	DefaultBuildLogsToRetain uint64 `long:"default-build-logs-to-retain" description:"Default build logs to retain, 0 means all"`
-	MaxBuildLogsToRetain     uint64 `long:"max-build-logs-to-retain" description:"Maximum build logs to retain, 0 means not specified. Will override values configured in jobs"`
-
-	DefaultDaysToRetainBuildLogs uint64 `long:"default-days-to-retain-build-logs" description:"Default days to retain build logs. 0 means unlimited"`
-	MaxDaysToRetainBuildLogs     uint64 `long:"max-days-to-retain-build-logs" description:"Maximum days to retain build logs, 0 means not specified. Will override values configured in jobs"`
->>>>>>> 77f2a9de
 
 	Auth                      AuthConfig           `yaml:"auth,omitempty" ignore_env:"true"`
 	Server                    ServerConfig         `yaml:"web_server,omitempty"`
@@ -292,8 +194,9 @@
 	},
 
 	Server: ServerConfig{
-		XFrameOptions: "deny",
-		ClientID:      "concourse-web",
+		XFrameOptions:         "deny",
+		ContentSecurityPolicy: "frame-ancestors 'none'",
+		ClientID:              "concourse-web",
 	},
 
 	SystemClaim: SystemClaimConfig{
@@ -1014,11 +917,7 @@
 
 	pool := worker.NewPool(workerProvider)
 	artifactStreamer := worker.NewArtifactStreamer(pool, compressionLib)
-<<<<<<< HEAD
-	artifactSourcer := worker.NewArtifactSourcer(compressionLib, pool, cmd.FeatureFlags.EnableP2PVolumeStreaming, cmd.Runtime.P2pVolumeStreamingTimeout)
-=======
-	artifactSourcer := worker.NewArtifactSourcer(compressionLib, pool, cmd.FeatureFlags.EnableP2PVolumeStreaming, cmd.P2pVolumeStreamingTimeout, dbResourceCacheFactory)
->>>>>>> 77f2a9de
+	artifactSourcer := worker.NewArtifactSourcer(compressionLib, pool, cmd.FeatureFlags.EnableP2PVolumeStreaming, cmd.Runtime.P2pVolumeStreamingTimeout, dbResourceCacheFactory)
 
 	defaultLimits, err := cmd.parseDefaultLimits()
 	if err != nil {
