--- conflicted
+++ resolved
@@ -105,12 +105,8 @@
 	job db.Job,
 	resources db.Resources,
 	resourceTypes atc.VersionedResourceTypes,
-	instigator string,
 ) (db.Build, Waiter, error) {
-<<<<<<< HEAD
-=======
-	logger = logger.Session("trigger-immediately", lager.Data{"job_name": job.Name(), "instigator": instigator})
->>>>>>> e84c345f
+	logger = logger.Session("trigger-immediately", lager.Data{"job_name": job.Name()})
 
 	build, err := job.CreateBuild()
 	if err != nil {
