--- conflicted
+++ resolved
@@ -79,9 +79,6 @@
 		"build-name": nextPendingBuild.Name(),
 	})
 
-<<<<<<< HEAD
-	pipelinePaused, err := s.pipeline.CheckPaused()
-=======
 	if nextPendingBuild.IsAborted() {
 		logger.Debug("cancel-aborted-pending-build")
 		err := nextPendingBuild.Finish(db.BuildStatusAborted)
@@ -92,8 +89,7 @@
 		return true, nil
 	}
 
-	reachedMaxInFlight, err := s.maxInFlightUpdater.UpdateMaxInFlightReached(logger, job, nextPendingBuild.ID())
->>>>>>> 4a191e71
+	pipelinePaused, err := s.pipeline.CheckPaused()
 	if err != nil {
 		logger.Error("failed-to-check-if-pipeline-is-paused", err)
 		return false, err
