package accessor

import (
	"github.com/concourse/concourse/atc"
	jwt "github.com/dgrijalva/jwt-go"
	"github.com/mitchellh/mapstructure"
)

//go:generate counterfeiter . Access

type Access interface {
	IsAuthenticated() bool
	IsAuthorized(string) bool
	IsAdmin() bool
	IsSystem() bool
	TeamNames() []string
	CSRFToken() string
	UserName() string
}

type access struct {
	*jwt.Token
	action string
}

func (a *access) IsAuthenticated() bool {
	return a.Token.Valid
}

func (a *access) IsAuthorized(team string) bool {
	for teamName, teamRoles := range a.TeamRoles() {
		if teamName == team {
			for _, teamRole := range teamRoles {
				if a.HasPermission(teamRole) {
					return true
				}
			}
		}
	}
	return false
}

func (a *access) HasPermission(role string) bool {
	switch requiredRoles[a.action] {
	case "owner":
		return role == "owner"
	case "member":
		return role == "owner" || role == "member"
	case "viewer":
		return role == "owner" || role == "member" || role == "viewer"
	default:
		return false
	}
}

func (a *access) IsAdmin() bool {
	if claims, ok := a.Token.Claims.(jwt.MapClaims); ok {
		if isAdminClaim, ok := claims["is_admin"]; ok {
			isAdmin, ok := isAdminClaim.(bool)
			return ok && isAdmin
		}
	}
	return false
}

func (a *access) IsSystem() bool {
	if claims, ok := a.Token.Claims.(jwt.MapClaims); ok {
		if isSystemClaim, ok := claims["system"]; ok {
			isSystem, ok := isSystemClaim.(bool)
			return ok && isSystem
		}
	}
	return false
}

func (a *access) TeamRoles() map[string][]string {
	teamRoles := map[string][]string{}

	if claims, ok := a.Token.Claims.(jwt.MapClaims); ok {
		if teamsClaim, ok := claims["teams"]; ok {

			// support legacy token format with team names array
			if teamsArr, ok := teamsClaim.([]interface{}); ok {
				for _, teamObj := range teamsArr {
					if teamName, ok := teamObj.(string); ok {
						teamRoles[teamName] = []string{"owner"}
					}
				}
			} else {
				_ = mapstructure.Decode(teamsClaim, &teamRoles)
			}
		}
	}

	return teamRoles
}

func (a *access) TeamNames() []string {

	teams := []string{}
	for teamName := range a.TeamRoles() {
		teams = append(teams, teamName)
	}

	return teams
}

func (a *access) CSRFToken() string {
	if claims, ok := a.Token.Claims.(jwt.MapClaims); ok {
		if csrfTokenClaim, ok := claims["csrf"]; ok {
			if csrfToken, ok := csrfTokenClaim.(string); ok {
				return csrfToken
			}
		}
	}
	return ""
}

func (a *access) UserName() string {
	if claims, ok := a.Token.Claims.(jwt.MapClaims); ok {
		if userName, ok := claims["user_name"]; ok {
			if userName, ok := userName.(string); ok {
<<<<<<< HEAD
				fmt.Println(userName)
=======
>>>>>>> b794d2ee
				return userName
			}
		} else if systemName, ok := claims["system"]; ok {
			if systemName == true {
				return "system"
			}
		}
	}
	return ""
}

var requiredRoles = map[string]string{
	atc.SaveConfig:                    "member",
	atc.GetConfig:                     "viewer",
	atc.GetCC:                         "viewer",
	atc.GetBuild:                      "viewer",
	atc.GetBuildPlan:                  "viewer",
	atc.CreateBuild:                   "member",
	atc.ListBuilds:                    "viewer",
	atc.BuildEvents:                   "viewer",
	atc.BuildResources:                "viewer",
	atc.AbortBuild:                    "member",
	atc.GetBuildPreparation:           "viewer",
	atc.GetJob:                        "viewer",
	atc.CreateJobBuild:                "member",
	atc.ListAllJobs:                   "viewer",
	atc.ListJobs:                      "viewer",
	atc.ListJobBuilds:                 "viewer",
	atc.ListJobInputs:                 "viewer",
	atc.GetJobBuild:                   "viewer",
	atc.PauseJob:                      "member",
	atc.UnpauseJob:                    "member",
	atc.GetVersionsDB:                 "viewer",
	atc.JobBadge:                      "viewer",
	atc.MainJobBadge:                  "viewer",
	atc.ClearTaskCache:                "member",
	atc.ListAllResources:              "viewer",
	atc.ListResources:                 "viewer",
	atc.ListResourceTypes:             "viewer",
	atc.GetResource:                   "viewer",
	atc.PauseResource:                 "member",
	atc.UnpauseResource:               "member",
	atc.UnpinResource:                 "member",
	atc.SetPinCommentOnResource:       "member",
	atc.CheckResource:                 "member",
	atc.CheckResourceWebHook:          "member",
	atc.CheckResourceType:             "member",
	atc.ListResourceVersions:          "viewer",
	atc.GetResourceVersion:            "viewer",
	atc.EnableResourceVersion:         "member",
	atc.DisableResourceVersion:        "member",
	atc.PinResourceVersion:            "member",
	atc.ListBuildsWithVersionAsInput:  "viewer",
	atc.ListBuildsWithVersionAsOutput: "viewer",
	atc.GetResourceCausality:          "viewer",
	atc.ListAllPipelines:              "viewer",
	atc.ListPipelines:                 "viewer",
	atc.GetPipeline:                   "viewer",
	atc.DeletePipeline:                "member",
	atc.OrderPipelines:                "member",
	atc.PausePipeline:                 "member",
	atc.UnpausePipeline:               "member",
	atc.ExposePipeline:                "member",
	atc.HidePipeline:                  "member",
	atc.RenamePipeline:                "member",
	atc.ListPipelineBuilds:            "viewer",
	atc.CreatePipelineBuild:           "member",
	atc.PipelineBadge:                 "viewer",
	atc.RegisterWorker:                "member",
	atc.LandWorker:                    "member",
	atc.RetireWorker:                  "member",
	atc.PruneWorker:                   "member",
	atc.HeartbeatWorker:               "member",
	atc.ListWorkers:                   "viewer",
	atc.DeleteWorker:                  "member",
	atc.SetLogLevel:                   "member",
	atc.GetLogLevel:                   "viewer",
	atc.DownloadCLI:                   "viewer",
	atc.GetInfo:                       "viewer",
	atc.GetInfoCreds:                  "viewer",
	atc.ListContainers:                "viewer",
	atc.GetContainer:                  "viewer",
	atc.HijackContainer:               "member",
	atc.ListDestroyingContainers:      "viewer",
	atc.ReportWorkerContainers:        "member",
	atc.ListVolumes:                   "viewer",
	atc.ListDestroyingVolumes:         "viewer",
	atc.ReportWorkerVolumes:           "member",
	atc.ListTeams:                     "viewer",
	atc.SetTeam:                       "owner",
	atc.RenameTeam:                    "owner",
	atc.DestroyTeam:                   "owner",
	atc.ListTeamBuilds:                "viewer",
	atc.SendInputToBuildPlan:          "member",
	atc.ReadOutputFromBuildPlan:       "member",
}<|MERGE_RESOLUTION|>--- conflicted
+++ resolved
@@ -120,10 +120,6 @@
 	if claims, ok := a.Token.Claims.(jwt.MapClaims); ok {
 		if userName, ok := claims["user_name"]; ok {
 			if userName, ok := userName.(string); ok {
-<<<<<<< HEAD
-				fmt.Println(userName)
-=======
->>>>>>> b794d2ee
 				return userName
 			}
 		} else if systemName, ok := claims["system"]; ok {
