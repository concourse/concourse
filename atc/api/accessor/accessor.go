package accessor

import (
	"github.com/concourse/concourse/atc"
	jwt "github.com/dgrijalva/jwt-go"
	"github.com/mitchellh/mapstructure"
)

//go:generate counterfeiter . Access

type Access interface {
	IsAuthenticated() bool
	IsAuthorized(string) bool
	IsAdmin() bool
	IsSystem() bool
	TeamNames() []string
	CSRFToken() string
}

type access struct {
	*jwt.Token
	action string
}

func (a *access) IsAuthenticated() bool {
	return a.Token.Valid
}

func (a *access) IsAuthorized(team string) bool {
	for teamName, teamRoles := range a.TeamRoles() {
		if teamName == team {
			for _, teamRole := range teamRoles {
				if a.HasPermission(teamRole) {
					return true
				}
			}
		}
	}
	return false
}

func (a *access) HasPermission(role string) bool {
	switch requiredRoles[a.action] {
	case "owner":
		return role == "owner"
	case "member":
		return role == "owner" || role == "member"
	case "viewer":
		return role == "owner" || role == "member" || role == "viewer"
	default:
		return false
	}
}

func (a *access) IsAdmin() bool {
	if claims, ok := a.Token.Claims.(jwt.MapClaims); ok {
		if isAdminClaim, ok := claims["is_admin"]; ok {
			isAdmin, ok := isAdminClaim.(bool)
			return ok && isAdmin
		}
	}
	return false
}

func (a *access) IsSystem() bool {
	if claims, ok := a.Token.Claims.(jwt.MapClaims); ok {
		if isSystemClaim, ok := claims["system"]; ok {
			isSystem, ok := isSystemClaim.(bool)
			return ok && isSystem
		}
	}
	return false
}

func (a *access) TeamRoles() map[string][]string {
	teamRoles := map[string][]string{}

	if claims, ok := a.Token.Claims.(jwt.MapClaims); ok {
		if teamsClaim, ok := claims["teams"]; ok {

			// support legacy token format with team names array
			if teamsArr, ok := teamsClaim.([]interface{}); ok {
				for _, teamObj := range teamsArr {
					if teamName, ok := teamObj.(string); ok {
						teamRoles[teamName] = []string{"owner"}
					}
				}
			} else {
				_ = mapstructure.Decode(teamsClaim, &teamRoles)
			}
		}
	}

	return teamRoles
}

func (a *access) TeamNames() []string {

	teams := []string{}
	for teamName := range a.TeamRoles() {
		teams = append(teams, teamName)
	}

	return teams
}

func (a *access) CSRFToken() string {
	if claims, ok := a.Token.Claims.(jwt.MapClaims); ok {
		if csrfTokenClaim, ok := claims["csrf"]; ok {
			if csrfToken, ok := csrfTokenClaim.(string); ok {
				return csrfToken
			}
		}
	}
	return ""
}

var requiredRoles = map[string]string{
	atc.SaveConfig:                    "member",
	atc.GetConfig:                     "viewer",
	atc.GetCC:                         "viewer",
	atc.GetBuild:                      "viewer",
	atc.GetBuildPlan:                  "viewer",
	atc.CreateBuild:                   "member",
	atc.ListBuilds:                    "viewer",
	atc.BuildEvents:                   "viewer",
	atc.BuildResources:                "viewer",
	atc.AbortBuild:                    "member",
	atc.GetBuildPreparation:           "viewer",
	atc.GetJob:                        "viewer",
	atc.CreateJobBuild:                "member",
	atc.ListAllJobs:                   "viewer",
	atc.ListJobs:                      "viewer",
	atc.ListJobBuilds:                 "viewer",
	atc.ListJobInputs:                 "viewer",
	atc.GetJobBuild:                   "viewer",
	atc.PauseJob:                      "member",
	atc.UnpauseJob:                    "member",
	atc.GetVersionsDB:                 "viewer",
	atc.JobBadge:                      "viewer",
	atc.MainJobBadge:                  "viewer",
	atc.ClearTaskCache:                "member",
	atc.ListAllResources:              "viewer",
	atc.ListResources:                 "viewer",
	atc.ListResourceTypes:             "viewer",
	atc.GetResource:                   "viewer",
	atc.PauseResource:                 "member",
	atc.UnpauseResource:               "member",
	atc.UnpinResource:                 "member",
	atc.SetPinCommentOnResource:       "member",
	atc.CheckResource:                 "member",
	atc.CheckResourceWebHook:          "member",
	atc.CheckResourceType:             "member",
	atc.ListResourceVersions:          "viewer",
	atc.GetResourceVersion:            "viewer",
	atc.EnableResourceVersion:         "member",
	atc.DisableResourceVersion:        "member",
	atc.PinResourceVersion:            "member",
<<<<<<< HEAD
	atc.UnpinResourceVersion:          "member",
=======
>>>>>>> 0cba188c
	atc.ListBuildsWithVersionAsInput:  "viewer",
	atc.ListBuildsWithVersionAsOutput: "viewer",
	atc.GetResourceCausality:          "viewer",
	atc.ListAllPipelines:              "viewer",
	atc.ListPipelines:                 "viewer",
	atc.GetPipeline:                   "viewer",
	atc.DeletePipeline:                "member",
	atc.OrderPipelines:                "member",
	atc.PausePipeline:                 "member",
	atc.UnpausePipeline:               "member",
	atc.ExposePipeline:                "member",
	atc.HidePipeline:                  "member",
	atc.RenamePipeline:                "member",
	atc.ListPipelineBuilds:            "viewer",
	atc.CreatePipelineBuild:           "member",
	atc.PipelineBadge:                 "viewer",
	atc.RegisterWorker:                "member",
	atc.LandWorker:                    "member",
	atc.RetireWorker:                  "member",
	atc.PruneWorker:                   "member",
	atc.HeartbeatWorker:               "member",
	atc.ListWorkers:                   "viewer",
	atc.DeleteWorker:                  "member",
	atc.SetLogLevel:                   "member",
	atc.GetLogLevel:                   "viewer",
	atc.DownloadCLI:                   "viewer",
	atc.GetInfo:                       "viewer",
	atc.GetInfoCreds:                  "viewer",
	atc.ListContainers:                "viewer",
	atc.GetContainer:                  "viewer",
	atc.HijackContainer:               "member",
	atc.ListDestroyingContainers:      "viewer",
	atc.ReportWorkerContainers:        "member",
	atc.ListVolumes:                   "viewer",
	atc.ListDestroyingVolumes:         "viewer",
	atc.ReportWorkerVolumes:           "member",
	atc.ListTeams:                     "viewer",
	atc.SetTeam:                       "owner",
	atc.RenameTeam:                    "owner",
	atc.DestroyTeam:                   "owner",
	atc.ListTeamBuilds:                "viewer",
	atc.SendInputToBuildPlan:          "member",
	atc.ReadOutputFromBuildPlan:       "member",
}<|MERGE_RESOLUTION|>--- conflicted
+++ resolved
@@ -156,10 +156,6 @@
 	atc.EnableResourceVersion:         "member",
 	atc.DisableResourceVersion:        "member",
 	atc.PinResourceVersion:            "member",
-<<<<<<< HEAD
-	atc.UnpinResourceVersion:          "member",
-=======
->>>>>>> 0cba188c
 	atc.ListBuildsWithVersionAsInput:  "viewer",
 	atc.ListBuildsWithVersionAsOutput: "viewer",
 	atc.GetResourceCausality:          "viewer",
