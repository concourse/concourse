package accessor

import (
	"fmt"
	"github.com/concourse/concourse/atc"
	jwt "github.com/dgrijalva/jwt-go"
	"github.com/mitchellh/mapstructure"
)

//go:generate counterfeiter . Access

type Access interface {
	IsAuthenticated() bool
	IsAuthorized(string) bool
	IsAdmin() bool
	IsSystem() bool
	TeamNames() []string
	CSRFToken() string
	UserName() string
}

type access struct {
	*jwt.Token
	action string
}

func (a *access) IsAuthenticated() bool {
	return a.Token.Valid
}

func (a *access) IsAuthorized(team string) bool {
	for teamName, teamRoles := range a.TeamRoles() {
		if teamName == team {
			for _, teamRole := range teamRoles {
				if a.HasPermission(teamRole) {
					return true
				}
			}
		}
	}
	return false
}

func (a *access) HasPermission(role string) bool {
	switch requiredRoles[a.action] {
	case "owner":
		return role == "owner"
	case "member":
		return role == "owner" || role == "member"
	case "viewer":
		return role == "owner" || role == "member" || role == "viewer"
	default:
		return false
	}
}

func (a *access) IsAdmin() bool {
	if claims, ok := a.Token.Claims.(jwt.MapClaims); ok {
		if isAdminClaim, ok := claims["is_admin"]; ok {
			isAdmin, ok := isAdminClaim.(bool)
			return ok && isAdmin
		}
	}
	return false
}

func (a *access) IsSystem() bool {
	if claims, ok := a.Token.Claims.(jwt.MapClaims); ok {
		if isSystemClaim, ok := claims["system"]; ok {
			isSystem, ok := isSystemClaim.(bool)
			return ok && isSystem
		}
	}
	return false
}

func (a *access) TeamRoles() map[string][]string {
	teamRoles := map[string][]string{}

	if claims, ok := a.Token.Claims.(jwt.MapClaims); ok {
		if teamsClaim, ok := claims["teams"]; ok {

			// support legacy token format with team names array
			if teamsArr, ok := teamsClaim.([]interface{}); ok {
				for _, teamObj := range teamsArr {
					if teamName, ok := teamObj.(string); ok {
						teamRoles[teamName] = []string{"owner"}
					}
				}
			} else {
				_ = mapstructure.Decode(teamsClaim, &teamRoles)
			}
		}
	}

	return teamRoles
}

func (a *access) TeamNames() []string {

	teams := []string{}
	for teamName := range a.TeamRoles() {
		teams = append(teams, teamName)
	}

	return teams
}

func (a *access) CSRFToken() string {
	if claims, ok := a.Token.Claims.(jwt.MapClaims); ok {
		if csrfTokenClaim, ok := claims["csrf"]; ok {
			if csrfToken, ok := csrfTokenClaim.(string); ok {
				return csrfToken
			}
		}
	}
	return ""
}

func (a *access) UserName() string {
	if claims, ok := a.Token.Claims.(jwt.MapClaims); ok {
		if userName, ok := claims["user_name"]; ok {
			if userName, ok := userName.(string); ok {
<<<<<<< HEAD
				fmt.Println(userName)
=======
>>>>>>> 6a8a42cf
				return userName
			}
		} else if systemName, ok := claims["system"]; ok {
			if systemName == true {
<<<<<<< HEAD
				fmt.Println("system")
=======
>>>>>>> 6a8a42cf
				return "system"
			}
		}
	}
	return ""
}

var requiredRoles = map[string]string{
	atc.SaveConfig:                    "member",
	atc.GetConfig:                     "viewer",
	atc.GetCC:                         "viewer",
	atc.GetBuild:                      "viewer",
	atc.GetBuildPlan:                  "viewer",
	atc.CreateBuild:                   "member",
	atc.ListBuilds:                    "viewer",
	atc.BuildEvents:                   "viewer",
	atc.BuildResources:                "viewer",
	atc.AbortBuild:                    "member",
	atc.GetBuildPreparation:           "viewer",
	atc.GetJob:                        "viewer",
	atc.CreateJobBuild:                "member",
	atc.ListAllJobs:                   "viewer",
	atc.ListJobs:                      "viewer",
	atc.ListJobBuilds:                 "viewer",
	atc.ListJobInputs:                 "viewer",
	atc.GetJobBuild:                   "viewer",
	atc.PauseJob:                      "member",
	atc.UnpauseJob:                    "member",
	atc.GetVersionsDB:                 "viewer",
	atc.JobBadge:                      "viewer",
	atc.MainJobBadge:                  "viewer",
	atc.ClearTaskCache:                "member",
	atc.ListAllResources:              "viewer",
	atc.ListResources:                 "viewer",
	atc.ListResourceTypes:             "viewer",
	atc.GetResource:                   "viewer",
	atc.PauseResource:                 "member",
	atc.UnpauseResource:               "member",
	atc.UnpinResource:                 "member",
	atc.SetPinCommentOnResource:       "member",
	atc.CheckResource:                 "member",
	atc.CheckResourceWebHook:          "member",
	atc.CheckResourceType:             "member",
	atc.ListResourceVersions:          "viewer",
	atc.GetResourceVersion:            "viewer",
	atc.EnableResourceVersion:         "member",
	atc.DisableResourceVersion:        "member",
	atc.PinResourceVersion:            "member",
	atc.ListBuildsWithVersionAsInput:  "viewer",
	atc.ListBuildsWithVersionAsOutput: "viewer",
	atc.GetResourceCausality:          "viewer",
	atc.ListAllPipelines:              "viewer",
	atc.ListPipelines:                 "viewer",
	atc.GetPipeline:                   "viewer",
	atc.DeletePipeline:                "member",
	atc.OrderPipelines:                "member",
	atc.PausePipeline:                 "member",
	atc.UnpausePipeline:               "member",
	atc.ExposePipeline:                "member",
	atc.HidePipeline:                  "member",
	atc.RenamePipeline:                "member",
	atc.ListPipelineBuilds:            "viewer",
	atc.CreatePipelineBuild:           "member",
	atc.PipelineBadge:                 "viewer",
	atc.RegisterWorker:                "member",
	atc.LandWorker:                    "member",
	atc.RetireWorker:                  "member",
	atc.PruneWorker:                   "member",
	atc.HeartbeatWorker:               "member",
	atc.ListWorkers:                   "viewer",
	atc.DeleteWorker:                  "member",
	atc.SetLogLevel:                   "member",
	atc.GetLogLevel:                   "viewer",
	atc.DownloadCLI:                   "viewer",
	atc.GetInfo:                       "viewer",
	atc.GetInfoCreds:                  "viewer",
	atc.ListContainers:                "viewer",
	atc.GetContainer:                  "viewer",
	atc.HijackContainer:               "member",
	atc.ListDestroyingContainers:      "viewer",
	atc.ReportWorkerContainers:        "member",
	atc.ListVolumes:                   "viewer",
	atc.ListDestroyingVolumes:         "viewer",
	atc.ReportWorkerVolumes:           "member",
	atc.ListTeams:                     "viewer",
	atc.SetTeam:                       "owner",
	atc.RenameTeam:                    "owner",
	atc.DestroyTeam:                   "owner",
	atc.ListTeamBuilds:                "viewer",
	atc.SendInputToBuildPlan:          "member",
	atc.ReadOutputFromBuildPlan:       "member",
}<|MERGE_RESOLUTION|>--- conflicted
+++ resolved
@@ -121,18 +121,10 @@
 	if claims, ok := a.Token.Claims.(jwt.MapClaims); ok {
 		if userName, ok := claims["user_name"]; ok {
 			if userName, ok := userName.(string); ok {
-<<<<<<< HEAD
-				fmt.Println(userName)
-=======
->>>>>>> 6a8a42cf
 				return userName
 			}
 		} else if systemName, ok := claims["system"]; ok {
 			if systemName == true {
-<<<<<<< HEAD
-				fmt.Println("system")
-=======
->>>>>>> 6a8a42cf
 				return "system"
 			}
 		}
