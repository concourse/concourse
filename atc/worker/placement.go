--- conflicted
+++ resolved
@@ -71,52 +71,30 @@
 		switch atc.ContainerPlacementStrategy(strategy) {
 		case atc.ContainerPlacementRandom:
 			// Add nothing. Because an empty strategy chain equals to random strategy.
-<<<<<<< HEAD
 		case atc.ContainerPlacementFewestBuildContainers:
 			cps.nodes = append(cps.nodes, newFewestBuildContainersPlacementStrategy(strategy))
+
 		case atc.ContainerPlacementLimitActiveTasks:
 			if opts.MaxActiveTasksPerWorker < 0 {
 				return nil, errors.New("max-active-tasks-per-worker must be greater or equal than 0")
 			}
 			cps.nodes = append(cps.nodes, newLimitActiveTasksPlacementStrategy(strategy, opts.MaxActiveTasksPerWorker))
+
 		case atc.ContainerPlacementLimitActiveContainers:
 			if opts.MaxActiveContainersPerWorker < 0 {
 				return nil, errors.New("max-active-containers-per-worker must be greater or equal than 0")
 			}
 			cps.nodes = append(cps.nodes, newLimitActiveContainersPlacementStrategy(strategy, opts.MaxActiveContainersPerWorker))
+
 		case atc.ContainerPlacementLimitActiveVolumes:
-=======
-
-		case "fewest-build-containers":
-			cps.nodes = append(cps.nodes, newFewestBuildContainersStrategy(strategy))
-
-		case "limit-active-tasks":
-			if opts.MaxActiveTasksPerWorker < 0 {
-				return nil, errors.New("max-active-tasks-per-worker must be greater or equal than 0")
-			}
-			cps.nodes = append(cps.nodes, newLimitActiveTasksStrategy(strategy, opts.MaxActiveTasksPerWorker))
-
-		case "limit-active-containers":
-			if opts.MaxActiveContainersPerWorker < 0 {
-				return nil, errors.New("max-active-containers-per-worker must be greater or equal than 0")
-			}
-			cps.nodes = append(cps.nodes, newLimitActiveContainersStrategy(strategy, opts.MaxActiveContainersPerWorker))
-
-		case "limit-active-volumes":
->>>>>>> 0f5f2f86
 			if opts.MaxActiveVolumesPerWorker < 0 {
 				return nil, errors.New("max-active-volumes-per-worker must be greater or equal than 0")
 			}
 			cps.nodes = append(cps.nodes, newLimitActiveVolumesPlacementStrategy(strategy, opts.MaxActiveVolumesPerWorker))
-<<<<<<< HEAD
+
 		case atc.ContainerPlacementVolumeLocality:
 			cps.nodes = append(cps.nodes, newVolumeLocalityPlacementStrategyNode(strategy))
-=======
-
-		case "volume-locality":
-			cps.nodes = append(cps.nodes, newVolumeLocalityStrategy(strategy))
-
->>>>>>> 0f5f2f86
+
 		default:
 			return nil, fmt.Errorf("invalid container placement strategy %s", strategy)
 		}
