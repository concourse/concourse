--- conflicted
+++ resolved
@@ -99,7 +99,7 @@
 				"params": {"some":"params"},
 				"version": {"some":"version"},
 				"tags": ["tag-1", "tag-2"],
-<<<<<<< HEAD
+				"timeout": "1h",
 				"image_get_plan": {
 					"id": "1/image-get",
 					"get": {
@@ -118,9 +118,6 @@
 						]
 					}
 				},
-=======
-				"timeout": "1h",
->>>>>>> 28153d0c
 				"resource_types": [
 					{
 						"name": "some-resource-type",
@@ -692,11 +689,8 @@
 						"source": {"some":"source","default-key":"default-value"},
 						"params": {"some":"params"},
 						"tags": ["tag-1", "tag-2"],
-<<<<<<< HEAD
 						"base_image_type": "some-base-resource-type",
-=======
 						"timeout": "1h",
->>>>>>> 28153d0c
 						"resource_types": [
 							{
 								"name": "some-resource-type",
@@ -806,7 +800,7 @@
 						"params": {"some":"get-params"},
 						"tags": ["tag-1", "tag-2"],
 						"version_from": "1",
-<<<<<<< HEAD
+						"timeout": "1h",
 						"image_get_plan": {
 							"id": "2/image-get",
 							"get": {
@@ -823,9 +817,6 @@
 								]
 							}
 						},
-=======
-						"timeout": "1h",
->>>>>>> 28153d0c
 						"resource_types": [
 							{
 								"name": "some-resource-type",
