package db_test

import (
	"fmt"
	"time"

	"github.com/cloudfoundry/bosh-cli/director/template"
	"github.com/concourse/concourse/atc"
	"github.com/concourse/concourse/atc/creds"
	"github.com/concourse/concourse/atc/db"
	"github.com/concourse/concourse/atc/db/algorithm"

	. "github.com/onsi/ginkgo"
	. "github.com/onsi/gomega"
)

var _ = Describe("ResourceCacheLifecycle", func() {

	var resourceCacheLifecycle db.ResourceCacheLifecycle

	BeforeEach(func() {
		resourceCacheLifecycle = db.NewResourceCacheLifecycle(dbConn)
	})

	Describe("CleanUpInvalidCaches", func() {
		Context("the resource cache is used by a build", func() {
			resourceCacheForOneOffBuild := func() (db.UsedResourceCache, db.Build) {
				build, err := defaultTeam.CreateOneOffBuild()
				Expect(err).ToNot(HaveOccurred())
				return createResourceCacheWithUser(db.ForBuild(build.ID())), build
			}

			resourceCacheForJobBuild := func() (db.UsedResourceCache, db.Build) {
				build, err := defaultJob.CreateBuild()
				Expect(err).ToNot(HaveOccurred())
				return createResourceCacheWithUser(db.ForBuild(build.ID())), build
			}

			Context("when its a one off build", func() {
				It("doesn't delete the resource cache", func() {
					_, _ = resourceCacheForOneOffBuild()

					err := resourceCacheLifecycle.CleanUpInvalidCaches(logger.Session("resource-cache-lifecycle"))
					Expect(err).ToNot(HaveOccurred())
					Expect(countResourceCaches()).ToNot(BeZero())
				})

				Context("when the build goes away", func() {
					BeforeEach(func() {
						_, build := resourceCacheForOneOffBuild()

						_, err := build.Delete()
						Expect(err).ToNot(HaveOccurred())

						Expect(countResourceCaches()).ToNot(BeZero())

						err = resourceCacheLifecycle.CleanUpInvalidCaches(logger.Session("resource-cache-lifecycle"))
						Expect(err).ToNot(HaveOccurred())
					})

					It("deletes the resource cache", func() {
						Expect(countResourceCaches()).To(BeZero())
					})
				})

				Context("when the cache is for a saved image resource version for a finished build", func() {
					setBuildStatus := func(a db.BuildStatus) {
						resourceCache, build := resourceCacheForOneOffBuild()

						err := build.SaveImageResourceVersion(resourceCache)
						Expect(err).ToNot(HaveOccurred())

						err = build.SetInterceptible(false)
						Expect(err).ToNot(HaveOccurred())

						err = build.Finish(a)
						Expect(err).ToNot(HaveOccurred())

						err = resourceCacheLifecycle.CleanUsesForFinishedBuilds(logger)
						Expect(err).ToNot(HaveOccurred())
					}

					Context("when the build has succeeded", func() {
						It("does not remove the image resource cache", func() {
							setBuildStatus(db.BuildStatusSucceeded)
							Expect(countResourceCaches()).ToNot(BeZero())

							err := resourceCacheLifecycle.CleanUpInvalidCaches(logger.Session("resource-cache-lifecycle"))
							Expect(err).ToNot(HaveOccurred())

							Expect(countResourceCaches()).ToNot(BeZero())
						})
					})

					Context("when build has not succeeded", func() {
						It("does not removes the image resource cache", func() {
							setBuildStatus(db.BuildStatusFailed)
							Expect(countResourceCaches()).ToNot(BeZero())

							err := resourceCacheLifecycle.CleanUpInvalidCaches(logger.Session("resource-cache-lifecycle"))
							Expect(err).ToNot(HaveOccurred())

							Expect(countResourceCaches()).ToNot(BeZero())
						})
					})
				})
			})

			Context("when its a build of a job in a pipeline", func() {
				Context("when the cache is for a saved image resource version for a finished build", func() {
					setBuildStatus := func(a db.BuildStatus) (db.UsedResourceCache, db.Build) {
						resourceCache, build := resourceCacheForJobBuild()
						Expect(build.JobID()).ToNot(BeZero())

						err := build.SaveImageResourceVersion(resourceCache)
						Expect(err).ToNot(HaveOccurred())

						err = build.SetInterceptible(false)
						Expect(err).ToNot(HaveOccurred())

						err = build.Finish(a)
						Expect(err).ToNot(HaveOccurred())

						err = resourceCacheLifecycle.CleanUsesForFinishedBuilds(logger)
						Expect(err).ToNot(HaveOccurred())
						return resourceCache, build
					}

					Context("when the build has succeeded", func() {
						It("does not remove the resource cache for the most recent build", func() {
							setBuildStatus(db.BuildStatusSucceeded)
							Expect(countResourceCaches()).To(Equal(1))

							err := resourceCacheLifecycle.CleanUpInvalidCaches(logger.Session("resource-cache-lifecycle"))
							Expect(err).ToNot(HaveOccurred())

							Expect(countResourceCaches()).To(Equal(1))
						})

						It("removes resource caches for previous finished builds", func() {
							resourceCache1, _ := setBuildStatus(db.BuildStatusFailed)
							resourceCache2, _ := setBuildStatus(db.BuildStatusSucceeded)
							Expect(resourceCache1.ID()).ToNot(Equal(resourceCache2.ID()))

							Expect(countResourceCaches()).To(Equal(2))

							err := resourceCacheLifecycle.CleanUpInvalidCaches(logger.Session("resource-cache-lifecycle"))
							Expect(err).ToNot(HaveOccurred())

							Expect(countResourceCaches()).To(Equal(1))
						})
					})

					Context("when build has not succeeded", func() {
						It("does not remove the image resource cache", func() {
							setBuildStatus(db.BuildStatusFailed)
							Expect(countResourceCaches()).ToNot(BeZero())

							err := resourceCacheLifecycle.CleanUpInvalidCaches(logger.Session("resource-cache-lifecycle"))
							Expect(err).ToNot(HaveOccurred())

							Expect(countResourceCaches()).ToNot(BeZero())
						})
					})
				})
			})
		})

		Context("the resource cache is used by a container", func() {
			var (
				container      db.CreatingContainer
				containerOwner db.ContainerOwner
			)

			BeforeEach(func() {
				var err error
<<<<<<< HEAD
				resourceConfigCheckSession, err := resourceConfigCheckSessionFactory.FindOrCreateResourceConfigCheckSession(
=======
				resourceConfig, err := resourceConfigFactory.FindOrCreateResourceConfig(
>>>>>>> 0cba188c
					logger,
					"some-base-resource-type",
					atc.Source{
						"some": "source",
					},
					creds.NewVersionedResourceTypes(
						template.StaticVariables{"source-param": "some-secret-sauce"},
						atc.VersionedResourceTypes{},
					),
				)
				Expect(err).ToNot(HaveOccurred())

<<<<<<< HEAD
				containerOwner = db.NewResourceConfigCheckSessionContainerOwner(resourceConfigCheckSession)
=======
				containerOwner = db.NewResourceConfigCheckSessionContainerOwner(resourceConfig, db.ContainerOwnerExpiries{})
>>>>>>> 0cba188c

				container, err = defaultWorker.CreateContainer(containerOwner, db.ContainerMetadata{})
				Expect(err).ToNot(HaveOccurred())

				_ = createResourceCacheWithUser(db.ForContainer(container.ID()))
			})

			Context("and the container still exists", func() {
				BeforeEach(func() {
					err := resourceCacheLifecycle.CleanUpInvalidCaches(logger.Session("resource-cache-lifecycle"))
					Expect(err).ToNot(HaveOccurred())
				})

				It("doesn't delete the resource cache", func() {
					Expect(countResourceCaches()).ToNot(BeZero())
				})
			})

			Context("and the container has been deleted", func() {
				BeforeEach(func() {
					createdContainer, err := container.Created()
					Expect(err).ToNot(HaveOccurred())

					destroyingContainer, err := createdContainer.Destroying()
					Expect(err).ToNot(HaveOccurred())

					_, err = destroyingContainer.Destroy()
					Expect(err).ToNot(HaveOccurred())

					err = resourceCacheLifecycle.CleanUpInvalidCaches(logger.Session("resource-cache-lifecycle"))
					Expect(err).ToNot(HaveOccurred())
				})

				It("deletes the resource cache", func() {
					Expect(countResourceCaches()).To(BeZero())
				})
			})
		})

		Context("when the cache is for a custom resource type", func() {
			It("does not remove the cache if the type is still configured", func() {
				_, err := resourceConfigFactory.FindOrCreateResourceConfig(
					logger,
					"some-type",
					atc.Source{
						"some": "source",
					},
					creds.NewVersionedResourceTypes(
						template.StaticVariables{"source-param": "some-secret-sauce"},
						atc.VersionedResourceTypes{
							atc.VersionedResourceType{
								ResourceType: atc.ResourceType{
									Name: "some-type",
									Type: "some-base-resource-type",
									Source: atc.Source{
										"some": "source",
									},
								},
								Version: atc.Version{"showme": "whatyougot"},
							},
						},
					),
				)
				Expect(err).ToNot(HaveOccurred())

				Expect(countResourceCaches()).ToNot(BeZero())
				err = resourceCacheLifecycle.CleanUpInvalidCaches(logger.Session("resource-cache-lifecycle"))
				Expect(err).ToNot(HaveOccurred())

				Expect(countResourceCaches()).ToNot(BeZero())
			})

			It("removes the cache if the type is no longer configured", func() {
				_, err := resourceConfigFactory.FindOrCreateResourceConfig(
					logger,
					"some-type",
					atc.Source{
						"some": "source",
					},
					creds.NewVersionedResourceTypes(
						template.StaticVariables{"source-param": "some-secret-sauce"},
						atc.VersionedResourceTypes{
							atc.VersionedResourceType{
								ResourceType: atc.ResourceType{
									Name: "some-type",
									Type: "some-base-resource-type",
									Source: atc.Source{
										"some": "source",
									},
								},
								Version: atc.Version{"showme": "whatyougot"},
							},
						},
					),
				)
				Expect(err).ToNot(HaveOccurred())

				err = resourceConfigCheckSessionLifecycle.CleanInactiveResourceConfigCheckSessions()
				Expect(err).ToNot(HaveOccurred())

				err = resourceConfigFactory.CleanUnreferencedConfigs()
				Expect(err).ToNot(HaveOccurred())

				Expect(countResourceCaches()).ToNot(BeZero())

				err = resourceCacheLifecycle.CleanUpInvalidCaches(logger.Session("resource-cache-lifecycle"))
				Expect(err).ToNot(HaveOccurred())

				Expect(countResourceCaches()).To(BeZero())
			})
		})

		Context("when the cache is for a resource version used as an input for the next build of a job", func() {
			It("does not remove the cache", func() {
				err := defaultPipeline.Unpause()
				Expect(err).ToNot(HaveOccurred())

				resourceConfigScope, err := defaultResource.SetResourceConfig(
					logger,
					atc.Source{"some": "source"},
					creds.NewVersionedResourceTypes(
						template.StaticVariables{"source-param": "some-secret-sauce"},
						atc.VersionedResourceTypes{},
					),
				)
				Expect(err).ToNot(HaveOccurred())

<<<<<<< HEAD
				containerOwner := db.NewResourceConfigCheckSessionContainerOwner(resourceConfigCheckSession)
=======
				containerOwner := db.NewResourceConfigCheckSessionContainerOwner(resourceConfigScope.ResourceConfig(), db.ContainerOwnerExpiries{})
>>>>>>> 0cba188c

				container, err := defaultWorker.CreateContainer(containerOwner, db.ContainerMetadata{})
				Expect(err).ToNot(HaveOccurred())

				_ = createResourceCacheWithUser(db.ForContainer(container.ID()))

<<<<<<< HEAD
				saveVersions(rc.ResourceConfig(), []atc.SpaceVersion{
					{
						Space:   atc.Space("space"),
						Version: atc.Version{"some": "version"},
					},
				})

				resourceConfigVersion, found, err := rc.ResourceConfig().FindVersion(atc.Space("space"), atc.Version{"some": "version"})
=======
				err = resourceConfigScope.SaveVersions([]atc.Version{{"some": "version"}})
				Expect(err).ToNot(HaveOccurred())

				resourceConfigVersion, found, err := resourceConfigScope.FindVersion(atc.Version{"some": "version"})
>>>>>>> 0cba188c
				Expect(found).To(BeTrue())
				Expect(err).ToNot(HaveOccurred())

				err = defaultJob.SaveNextInputMapping(algorithm.InputMapping{
					"some-resource": algorithm.InputVersion{
						VersionID:  resourceConfigVersion.ID(),
						ResourceID: defaultResource.ID(),
					},
				})
				Expect(err).ToNot(HaveOccurred())

				createdContainer, err := container.Created()
				Expect(err).ToNot(HaveOccurred())

				destroyingContainer, err := createdContainer.Destroying()
				Expect(err).ToNot(HaveOccurred())

				_, err = destroyingContainer.Destroy()
				Expect(err).ToNot(HaveOccurred())

				Expect(countResourceCaches()).ToNot(BeZero())

				err = resourceCacheLifecycle.CleanUpInvalidCaches(logger.Session("resource-cache-lifecycle"))
				Expect(err).ToNot(HaveOccurred())

				Expect(countResourceCaches()).ToNot(BeZero())
			})
		})
	})
})

func countResourceCaches() int {
	var result int
	err := psql.Select("count(*)").
		From("resource_caches").
		RunWith(dbConn).
		QueryRow().
		Scan(&result)
	Expect(err).ToNot(HaveOccurred())

	return result

}

func createResourceCacheWithUser(resourceCacheUser db.ResourceCacheUser) db.UsedResourceCache {
	usedResourceCache, err := resourceCacheFactory.FindOrCreateResourceCache(
		logger,
		resourceCacheUser,
		"some-base-resource-type",
		atc.Version{"some": "version"},
		atc.Source{
			"some": "source",
		},
		atc.Params{"some": fmt.Sprintf("param-%d", time.Now().UnixNano())},
		creds.NewVersionedResourceTypes(
			template.StaticVariables{"source-param": "some-secret-sauce"},
			atc.VersionedResourceTypes{},
		),
	)
	Expect(err).ToNot(HaveOccurred())

	return usedResourceCache
}<|MERGE_RESOLUTION|>--- conflicted
+++ resolved
@@ -174,11 +174,7 @@
 
 			BeforeEach(func() {
 				var err error
-<<<<<<< HEAD
-				resourceConfigCheckSession, err := resourceConfigCheckSessionFactory.FindOrCreateResourceConfigCheckSession(
-=======
 				resourceConfig, err := resourceConfigFactory.FindOrCreateResourceConfig(
->>>>>>> 0cba188c
 					logger,
 					"some-base-resource-type",
 					atc.Source{
@@ -191,11 +187,7 @@
 				)
 				Expect(err).ToNot(HaveOccurred())
 
-<<<<<<< HEAD
-				containerOwner = db.NewResourceConfigCheckSessionContainerOwner(resourceConfigCheckSession)
-=======
 				containerOwner = db.NewResourceConfigCheckSessionContainerOwner(resourceConfig, db.ContainerOwnerExpiries{})
->>>>>>> 0cba188c
 
 				container, err = defaultWorker.CreateContainer(containerOwner, db.ContainerMetadata{})
 				Expect(err).ToNot(HaveOccurred())
@@ -323,32 +315,21 @@
 				)
 				Expect(err).ToNot(HaveOccurred())
 
-<<<<<<< HEAD
-				containerOwner := db.NewResourceConfigCheckSessionContainerOwner(resourceConfigCheckSession)
-=======
 				containerOwner := db.NewResourceConfigCheckSessionContainerOwner(resourceConfigScope.ResourceConfig(), db.ContainerOwnerExpiries{})
->>>>>>> 0cba188c
 
 				container, err := defaultWorker.CreateContainer(containerOwner, db.ContainerMetadata{})
 				Expect(err).ToNot(HaveOccurred())
 
 				_ = createResourceCacheWithUser(db.ForContainer(container.ID()))
 
-<<<<<<< HEAD
-				saveVersions(rc.ResourceConfig(), []atc.SpaceVersion{
+				saveVersions(resourceConfigScope, []atc.SpaceVersion{
 					{
 						Space:   atc.Space("space"),
 						Version: atc.Version{"some": "version"},
 					},
 				})
 
-				resourceConfigVersion, found, err := rc.ResourceConfig().FindVersion(atc.Space("space"), atc.Version{"some": "version"})
-=======
-				err = resourceConfigScope.SaveVersions([]atc.Version{{"some": "version"}})
-				Expect(err).ToNot(HaveOccurred())
-
-				resourceConfigVersion, found, err := resourceConfigScope.FindVersion(atc.Version{"some": "version"})
->>>>>>> 0cba188c
+				resourceConfigVersion, found, err := resourceConfigScope.FindVersion(atc.Space("space"), atc.Version{"some": "version"})
 				Expect(found).To(BeTrue())
 				Expect(err).ToNot(HaveOccurred())
 
