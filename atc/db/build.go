--- conflicted
+++ resolved
@@ -1690,22 +1690,13 @@
 
 func scanBuild(b *build, row scannable, encryptionStrategy encryption.Strategy) error {
 	var (
-<<<<<<< HEAD
 		jobID, resourceID, pipelineID, rerunOf, rerunNumber                               sql.NullInt64
 		schema, privatePlan, jobName, resourceName, pipelineName, publicPlan, rerunOfName sql.NullString
 		createTime, startTime, endTime, reapTime                                          pq.NullTime
 		nonce, spanContext                                                                sql.NullString
 		drained, aborted, completed                                                       bool
 		status                                                                            string
-=======
-		jobID, pipelineID, rerunOf, rerunNumber                             sql.NullInt64
-		schema, privatePlan, jobName, pipelineName, publicPlan, rerunOfName sql.NullString
-		createTime, startTime, endTime, reapTime                            pq.NullTime
-		nonce, spanContext                                                  sql.NullString
-		drained, aborted, completed                                         bool
-		status                                                              string
-		pipelineInstanceVars                                                sql.NullString
->>>>>>> a7b49ad2
+		pipelineInstanceVars                                                              sql.NullString
 	)
 
 	err := row.Scan(
