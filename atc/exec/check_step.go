--- conflicted
+++ resolved
@@ -18,18 +18,6 @@
 )
 
 type CheckStep struct {
-<<<<<<< HEAD
-	planID            atc.PlanID
-	plan              atc.CheckPlan
-	metadata          StepMetadata
-	containerMetadata db.ContainerMetadata
-	resourceFactory   resource.ResourceFactory
-	strategy          worker.ContainerPlacementStrategy
-	pool              worker.Pool
-	delegateFactory   CheckDelegateFactory
-	succeeded         bool
-	workerClient      worker.Client
-=======
 	planID                atc.PlanID
 	plan                  atc.CheckPlan
 	metadata              StepMetadata
@@ -38,10 +26,9 @@
 	resourceConfigFactory db.ResourceConfigFactory
 	strategy              worker.ContainerPlacementStrategy
 	pool                  worker.Pool
-	delegate              CheckDelegate
+	delegateFactory       CheckDelegateFactory
 	succeeded             bool
 	workerClient          worker.Client
->>>>>>> 37c4aebf
 }
 
 //go:generate counterfeiter . CheckDelegateFactory
@@ -73,17 +60,6 @@
 	client worker.Client,
 ) Step {
 	return &CheckStep{
-<<<<<<< HEAD
-		planID:            planID,
-		plan:              plan,
-		metadata:          metadata,
-		resourceFactory:   resourceFactory,
-		containerMetadata: containerMetadata,
-		pool:              pool,
-		strategy:          strategy,
-		delegateFactory:   delegateFactory,
-		workerClient:      client,
-=======
 		planID:                planID,
 		plan:                  plan,
 		metadata:              metadata,
@@ -92,9 +68,8 @@
 		containerMetadata:     containerMetadata,
 		pool:                  pool,
 		strategy:              strategy,
-		delegate:              delegate,
+		delegateFactory:       delegateFactory,
 		workerClient:          client,
->>>>>>> 37c4aebf
 	}
 }
 
@@ -111,32 +86,27 @@
 		attrs["resource_type"] = step.plan.ResourceType
 	}
 
-	ctx, span := step.delegate.StartSpan(ctx, "check", attrs)
-
-	err := step.run(ctx, state)
+	delegate := step.delegateFactory.CheckDelegate(state)
+	ctx, span := delegate.StartSpan(ctx, "check", attrs)
+
+	err := step.run(ctx, state, delegate)
 	tracing.End(span, err)
 
 	return err
 }
 
-func (step *CheckStep) run(ctx context.Context, state RunState) error {
+func (step *CheckStep) run(ctx context.Context, state RunState, delegate CheckDelegate) error {
 	logger := lagerctx.FromContext(ctx)
 	logger = logger.Session("check-step", lager.Data{
 		"step-name": step.plan.Name,
 	})
 
-<<<<<<< HEAD
-	delegate := step.delegateFactory.CheckDelegate(state)
-=======
-	step.delegate.Initializing(logger)
+	delegate.Initializing(logger)
 
 	timeout, err := time.ParseDuration(step.plan.Timeout)
 	if err != nil {
 		return fmt.Errorf("parse timeout: %w", err)
 	}
-
-	variables := step.delegate.Variables()
->>>>>>> 37c4aebf
 
 	source, err := creds.NewSource(state, step.plan.Source).Evaluate()
 	if err != nil {
@@ -158,12 +128,12 @@
 	// time resource becomes time var source (resolving thundering herd problem)
 	// and IAM is handled via var source prototypes (resolving unintentionally
 	// shared history problem)
-	scope, err := step.delegate.FindOrCreateScope(resourceConfig)
+	scope, err := delegate.FindOrCreateScope(resourceConfig)
 	if err != nil {
 		return fmt.Errorf("create resource config scope: %w", err)
 	}
 
-	lock, run, err := step.delegate.WaitToRun(ctx, scope)
+	lock, run, err := delegate.WaitToRun(ctx, scope)
 	if err != nil {
 		return fmt.Errorf("wait: %w", err)
 	}
@@ -193,17 +163,17 @@
 			return fmt.Errorf("update check end time: %w", err)
 		}
 
-		result, err := step.runCheck(ctx, logger, timeout, resourceConfig, source, resourceTypes, fromVersion)
+		result, err := step.runCheck(ctx, logger, delegate, timeout, resourceConfig, source, resourceTypes, fromVersion)
 		if setErr := scope.SetCheckError(err); setErr != nil {
 			logger.Error("failed-to-set-check-error", setErr)
 		}
 		if err != nil {
-			if pointErr := step.delegate.PointToCheckedConfig(scope); pointErr != nil {
+			if pointErr := delegate.PointToCheckedConfig(scope); pointErr != nil {
 				return fmt.Errorf("update resource config scope: %w", pointErr)
 			}
 
 			if _, ok := err.(runtime.ErrResourceScriptFailed); ok {
-				step.delegate.Finished(logger, false)
+				delegate.Finished(logger, false)
 				return nil
 			}
 
@@ -221,14 +191,14 @@
 		}
 	}
 
-	err = step.delegate.PointToCheckedConfig(scope)
+	err = delegate.PointToCheckedConfig(scope)
 	if err != nil {
 		return fmt.Errorf("update resource config scope: %w", err)
 	}
 
 	step.succeeded = true
 
-	step.delegate.Finished(logger, step.succeeded)
+	delegate.Finished(logger, step.succeeded)
 
 	return nil
 }
@@ -237,7 +207,16 @@
 	return step.succeeded
 }
 
-func (step *CheckStep) runCheck(ctx context.Context, logger lager.Logger, timeout time.Duration, resourceConfig db.ResourceConfig, source atc.Source, resourceTypes atc.VersionedResourceTypes, fromVersion atc.Version) (worker.CheckResult, error) {
+func (step *CheckStep) runCheck(
+	ctx context.Context,
+	logger lager.Logger,
+	delegate CheckDelegate,
+	timeout time.Duration,
+	resourceConfig db.ResourceConfig,
+	source atc.Source,
+	resourceTypes atc.VersionedResourceTypes,
+	fromVersion atc.Version,
+) (worker.CheckResult, error) {
 	containerSpec := worker.ContainerSpec{
 		ImageSpec: worker.ImageSpec{
 			ResourceType: step.plan.Type,
@@ -285,8 +264,8 @@
 
 	processSpec := runtime.ProcessSpec{
 		Path:         "/opt/resource/check",
-		StdoutWriter: step.delegate.Stdout(),
-		StderrWriter: step.delegate.Stderr(),
+		StdoutWriter: delegate.Stdout(),
+		StderrWriter: delegate.Stderr(),
 	}
 
 	return step.workerClient.RunCheckStep(
@@ -301,22 +280,8 @@
 		imageSpec,
 
 		processSpec,
-		step.delegate,
+		delegate,
 		checkable,
-<<<<<<< HEAD
-	)
-	if err != nil {
-		return fmt.Errorf("run check step: %w", err)
-	}
-
-	err = delegate.SaveVersions(db.NewSpanContext(ctx), result.Versions)
-	if err != nil {
-		return fmt.Errorf("save versions: %w", err)
-	}
-
-	step.succeeded = true
-=======
->>>>>>> 37c4aebf
 
 		timeout,
 	)
