--- conflicted
+++ resolved
@@ -87,11 +87,8 @@
 	workerClient      worker.Client
 	delegateFactory   TaskDelegateFactory
 	lockFactory       lock.LockFactory
-<<<<<<< HEAD
-=======
 	succeeded         bool
 	workerOverrides   atc.UnsafeWorkerOverrides
->>>>>>> fbfbec3b
 }
 
 func NewTaskStep(
@@ -229,11 +226,7 @@
 		return false, err
 	}
 
-<<<<<<< HEAD
-	containerSpec, err := step.containerSpec(state, imageSpec, config, step.containerMetadata)
-=======
-	containerSpec, err := step.containerSpec(logger, repository, config, step.containerMetadata, step.workerOverrides)
->>>>>>> fbfbec3b
+	containerSpec, err := step.containerSpec(state, imageSpec, config, step.containerMetadata, step.workerOverrides)
 	if err != nil {
 		return false, err
 	}
@@ -370,18 +363,11 @@
 	return inputs, nil
 }
 
-<<<<<<< HEAD
-func (step *TaskStep) containerSpec(state RunState, imageSpec worker.ImageSpec, config atc.TaskConfig, metadata db.ContainerMetadata) (worker.ContainerSpec, error) {
+func (step *TaskStep) containerSpec(state RunState, imageSpec worker.ImageSpec, config atc.TaskConfig, metadata db.ContainerMetadata, workerOverrides atc.UnsafeWorkerOverrides) (worker.ContainerSpec, error) {
 	var limits worker.ContainerLimits
 	if config.Limits != nil {
 		limits.CPU = (*uint64)(config.Limits.CPU)
 		limits.Memory = (*uint64)(config.Limits.Memory)
-=======
-func (step *TaskStep) containerSpec(logger lager.Logger, repository *build.Repository, config atc.TaskConfig, metadata db.ContainerMetadata, workerOverrides atc.UnsafeWorkerOverrides) (worker.ContainerSpec, error) {
-	imageSpec, err := step.imageSpec(logger, repository, config)
-	if err != nil {
-		return worker.ContainerSpec{}, err
->>>>>>> fbfbec3b
 	}
 
 	containerSpec := worker.ContainerSpec{
