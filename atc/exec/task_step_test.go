package exec_test

import (
	"context"
	"errors"

	"code.cloudfoundry.org/lager"
	"github.com/concourse/concourse/atc"
	"github.com/concourse/concourse/atc/db"
	"github.com/concourse/concourse/atc/db/lock/lockfakes"
	"github.com/concourse/concourse/atc/exec"
	"github.com/concourse/concourse/atc/exec/build"
	"github.com/concourse/concourse/atc/exec/execfakes"
	"github.com/concourse/concourse/atc/runtime"
	"github.com/concourse/concourse/atc/runtime/runtimefakes"
	"github.com/concourse/concourse/atc/worker"
	"github.com/concourse/concourse/atc/worker/workerfakes"
	"github.com/concourse/concourse/tracing"
	"github.com/concourse/concourse/vars"
	"github.com/onsi/gomega/gbytes"
	"go.opentelemetry.io/otel/api/trace"
	"go.opentelemetry.io/otel/api/trace/tracetest"

	. "github.com/onsi/ginkgo"
	. "github.com/onsi/gomega"
)

var _ = Describe("TaskStep", func() {
	var (
		ctx    context.Context
		cancel func()

		stdoutBuf *gbytes.Buffer
		stderrBuf *gbytes.Buffer

		fakeClient   *workerfakes.FakeClient
		fakeStrategy *workerfakes.FakeContainerPlacementStrategy

		fakeLockFactory *lockfakes.FakeLockFactory

		spanCtx      context.Context
		fakeDelegate *execfakes.FakeTaskDelegate

		fakeDelegateFactory *execfakes.FakeTaskDelegateFactory

		taskPlan *atc.TaskPlan

		repo       *build.Repository
		state      *execfakes.FakeRunState
		childState *execfakes.FakeRunState

		taskStep exec.Step
		stepOk   bool
		stepErr  error

		containerMetadata = db.ContainerMetadata{
			WorkingDirectory: "some-artifact-root",
			Type:             db.ContainerTypeTask,
			StepName:         "some-step",
		}

		stepMetadata = exec.StepMetadata{
			TeamID:  123,
			BuildID: 1234,
			JobID:   12345,
		}

<<<<<<< HEAD
		planID = atc.PlanID("42")
=======
		planID = atc.PlanID(42)

		workerOverrides atc.UnsafeWorkerOverrides
>>>>>>> fbfbec3b
	)

	BeforeEach(func() {
		ctx, cancel = context.WithCancel(context.Background())

		stdoutBuf = gbytes.NewBuffer()
		stderrBuf = gbytes.NewBuffer()

		fakeClient = new(workerfakes.FakeClient)
		fakeStrategy = new(workerfakes.FakeContainerPlacementStrategy)

		fakeLockFactory = new(lockfakes.FakeLockFactory)

		fakeDelegate = new(execfakes.FakeTaskDelegate)
		fakeDelegate.StdoutReturns(stdoutBuf)
		fakeDelegate.StderrReturns(stderrBuf)

		spanCtx = context.Background()
		fakeDelegate.StartSpanReturns(spanCtx, trace.NoopSpan{})

		fakeDelegateFactory = new(execfakes.FakeTaskDelegateFactory)
		fakeDelegateFactory.TaskDelegateReturns(fakeDelegate)

		repo = build.NewRepository()
		state = new(execfakes.FakeRunState)
		state.ArtifactRepositoryReturns(repo)

		childState = new(execfakes.FakeRunState)
		childState.ArtifactRepositoryReturns(repo.NewLocalScope())
		state.NewLocalScopeReturns(childState)

		state.GetStub = vars.StaticVariables{"source-param": "super-secret-source"}.Get

		taskPlan = &atc.TaskPlan{
			Name:       "some-task",
			Privileged: false,
			VersionedResourceTypes: atc.VersionedResourceTypes{
				{
					ResourceType: atc.ResourceType{
						Name:   "custom-resource",
						Type:   "custom-type",
						Source: atc.Source{"some-custom": "((source-param))"},
						Params: atc.Params{"some-custom": "param"},
					},
					Version: atc.Version{"some-custom": "version"},
				},
			},
		}

		workerOverrides = atc.UnsafeWorkerOverrides{}
	})

	JustBeforeEach(func() {
		plan := atc.Plan{
			ID:   planID,
			Task: taskPlan,
		}

		// stuff stored on task step still
		taskStep = exec.NewTaskStep(
			plan.ID,
			*plan.Task,
			atc.ContainerLimits{},
			stepMetadata,
			containerMetadata,
			fakeStrategy,
			fakeClient,
			fakeDelegateFactory,
			fakeLockFactory,
			workerOverrides,
		)

		stepOk, stepErr = taskStep.Run(ctx, state)
	})

	Context("when the plan has a config", func() {
		BeforeEach(func() {
			cpu := atc.CPULimit(1024)
			memory := atc.MemoryLimit(1024)

			taskPlan.Config = &atc.TaskConfig{
				Platform: "some-platform",
				Limits: &atc.ContainerLimits{
					CPU:    &cpu,
					Memory: &memory,
				},
				Params: atc.TaskEnv{
					"SECURE": "secret-task-param",
				},
				Run: atc.TaskRunConfig{
					Path: "ls",
					Args: []string{"some", "args"},
				},
			}
		})

		Context("before running the task container", func() {
			BeforeEach(func() {
				fakeDelegate.InitializingStub = func(lager.Logger) {
					defer GinkgoRecover()
					Expect(fakeClient.RunTaskStepCallCount()).To(BeZero())
				}
			})

			It("invokes the delegate's Initializing callback", func() {
				Expect(fakeDelegate.InitializingCallCount()).To(Equal(1))
			})
<<<<<<< HEAD
=======

			Context("when rootfs uri is set instead of image resource", func() {
				BeforeEach(func() {
					taskPlan.Config = &atc.TaskConfig{
						Platform:  "some-platform",
						RootfsURI: "some-image",
						Params:    map[string]string{"SOME": "params"},
						Run: atc.TaskRunConfig{
							Path: "ls",
							Args: []string{"some", "args"},
						},
					}
				})

				It("correctly sets up the image spec", func() {
					Expect(fakeClient.RunTaskStepCallCount()).To(Equal(1))
					_, _, _, containerSpec, _, _, _, _, _, _, _ := fakeClient.RunTaskStepArgsForCall(0)

					Expect(containerSpec).To(Equal(worker.ContainerSpec{
						Platform: "some-platform",
						Tags:     []string{"step", "tags"},
						TeamID:   stepMetadata.TeamID,
						ImageSpec: worker.ImageSpec{
							ImageURL:   "some-image",
							Privileged: false,
						},
						Type: "task",
						Dir:  "some-artifact-root",
						Env:  []string{"SOME=params"},

						ArtifactByPath: map[string]runtime.Artifact{},
						Outputs:        worker.OutputPaths{},
					}))

				})
			})
		})

		It("secrets are tracked", func() {
			mapit := vars.NewMapCredVarsTrackerIterator()
			credVarsTracker.IterateInterpolatedCreds(mapit)
			Expect(mapit.Data["source-param"]).To(Equal("super-secret-source"))
>>>>>>> fbfbec3b
		})

		It("creates a containerSpec with the correct parameters", func() {
			Expect(fakeClient.RunTaskStepCallCount()).To(Equal(1))

			_, _, _, containerSpec, _, _, _, _, _, _ := fakeClient.RunTaskStepArgsForCall(0)

			Expect(containerSpec.Dir).To(Equal("some-artifact-root"))
			Expect(containerSpec.User).To(BeEmpty())
		})

		It("creates the task process spec with the correct parameters", func() {
			Expect(fakeClient.RunTaskStepCallCount()).To(Equal(1))

			_, _, _, _, _, _, _, taskProcessSpec, _, _ := fakeClient.RunTaskStepArgsForCall(0)
			Expect(taskProcessSpec.StdoutWriter).To(Equal(stdoutBuf))
			Expect(taskProcessSpec.StderrWriter).To(Equal(stderrBuf))
			Expect(taskProcessSpec.Path).To(Equal("ls"))
			Expect(taskProcessSpec.Args).To(Equal([]string{"some", "args"}))
		})

		It("sets the config on the TaskDelegate", func() {
			Expect(fakeDelegate.SetTaskConfigCallCount()).To(Equal(1))
			actualTaskConfig := fakeDelegate.SetTaskConfigArgsForCall(0)
			Expect(actualTaskConfig).To(Equal(*taskPlan.Config))
		})

		Context("when privileged", func() {
			BeforeEach(func() {
				taskPlan.Privileged = true
			})

			It("marks the container's image spec as privileged", func() {
				Expect(fakeClient.RunTaskStepCallCount()).To(Equal(1))
				_, _, _, containerSpec, _, _, _, _, _, _ := fakeClient.RunTaskStepArgsForCall(0)
				Expect(containerSpec.ImageSpec.Privileged).To(BeTrue())
			})
		})

		Context("when tags are configured", func() {
			BeforeEach(func() {
				taskPlan.Tags = atc.Tags{"plan", "tags"}
			})

			It("creates a worker spec with the tags", func() {
				Expect(fakeClient.RunTaskStepCallCount()).To(Equal(1))

				_, _, _, _, workerSpec, _, _, _, _, _ := fakeClient.RunTaskStepArgsForCall(0)
				Expect(workerSpec.Tags).To(Equal([]string{"plan", "tags"}))
			})
		})

		Context("when rootfs uri is set instead of image resource", func() {
			BeforeEach(func() {
				taskPlan.Config.RootfsURI = "some-image"
			})

			It("correctly sets up the image spec", func() {
				Expect(fakeClient.RunTaskStepCallCount()).To(Equal(1))
				_, _, _, containerSpec, _, _, _, _, _, _ := fakeClient.RunTaskStepArgsForCall(0)

				Expect(containerSpec.ImageSpec).To(Equal(worker.ImageSpec{
					ImageURL:   "some-image",
					Privileged: false,
				}))
			})
		})

		Context("when tracing is enabled", func() {
			var buildSpan trace.Span

			BeforeEach(func() {
				tracing.ConfigureTraceProvider(tracetest.NewProvider())

				spanCtx, buildSpan = tracing.StartSpan(ctx, "build", nil)
				fakeDelegate.StartSpanReturns(spanCtx, buildSpan)
			})

			AfterEach(func() {
				tracing.Configured = false
			})

			It("propagates span context to the worker client", func() {
				runCtx, _, _, _, _, _, _, _, _, _ := fakeClient.RunTaskStepArgsForCall(0)
				Expect(runCtx).To(Equal(spanCtx))
			})

			It("populates the TRACEPARENT env var", func() {
				_, _, _, containerSpec, _, _, _, _, _, _ := fakeClient.RunTaskStepArgsForCall(0)
				Expect(containerSpec.Env).To(ContainElement(MatchRegexp(`TRACEPARENT=.+`)))
			})
		})

		Context("when the configuration specifies paths for inputs", func() {
			var inputArtifact *runtimefakes.FakeArtifact
			var otherInputArtifact *runtimefakes.FakeArtifact

			BeforeEach(func() {
				inputArtifact = new(runtimefakes.FakeArtifact)
				otherInputArtifact = new(runtimefakes.FakeArtifact)

				taskPlan.Config = &atc.TaskConfig{
					Platform:  "some-platform",
					RootfsURI: "some-image",
					Params:    map[string]string{"SOME": "params"},
					Run: atc.TaskRunConfig{
						Path: "ls",
						Args: []string{"some", "args"},
					},
					Inputs: []atc.TaskInputConfig{
						{Name: "some-input", Path: "some-input-configured-path"},
						{Name: "some-other-input"},
					},
				}
			})

			Context("when all inputs are present", func() {
				BeforeEach(func() {
					repo.RegisterArtifact("some-input", inputArtifact)
					repo.RegisterArtifact("some-other-input", otherInputArtifact)
				})

				It("configures the inputs for the containerSpec correctly", func() {
					Expect(fakeClient.RunTaskStepCallCount()).To(Equal(1))
					_, _, _, actualContainerSpec, _, _, _, _, _, _ := fakeClient.RunTaskStepArgsForCall(0)
					Expect(actualContainerSpec.ArtifactByPath).To(HaveLen(2))
					Expect(actualContainerSpec.ArtifactByPath["some-artifact-root/some-input-configured-path"]).To(Equal(inputArtifact))
					Expect(actualContainerSpec.ArtifactByPath["some-artifact-root/some-other-input"]).To(Equal(otherInputArtifact))
				})
			})

			Context("when any of the inputs are missing", func() {
				BeforeEach(func() {
					repo.RegisterArtifact("some-input", inputArtifact)
				})

				It("returns a MissingInputsError", func() {
					Expect(stepErr).To(BeAssignableToTypeOf(exec.MissingInputsError{}))
					Expect(stepErr.(exec.MissingInputsError).Inputs).To(ConsistOf("some-other-input"))
				})
			})
		})

		Context("when input is remapped", func() {
			var remappedInputArtifact *runtimefakes.FakeArtifact

			BeforeEach(func() {
				remappedInputArtifact = new(runtimefakes.FakeArtifact)
				taskPlan.InputMapping = map[string]string{"remapped-input": "remapped-input-src"}
				taskPlan.Config = &atc.TaskConfig{
					Platform: "some-platform",
					Run: atc.TaskRunConfig{
						Path: "ls",
						Args: []string{"some", "args"},
					},
					Inputs: []atc.TaskInputConfig{
						{Name: "remapped-input"},
					},
				}
			})

			Context("when all inputs are present in the in artifact repository", func() {
				BeforeEach(func() {
					repo.RegisterArtifact("remapped-input-src", remappedInputArtifact)
				})

				It("uses remapped input", func() {
					Expect(fakeClient.RunTaskStepCallCount()).To(Equal(1))
					_, _, _, actualContainerSpec, _, _, _, _, _, _ := fakeClient.RunTaskStepArgsForCall(0)
					Expect(actualContainerSpec.ArtifactByPath).To(HaveLen(1))
					Expect(actualContainerSpec.ArtifactByPath["some-artifact-root/remapped-input"]).To(Equal(remappedInputArtifact))
					Expect(stepErr).ToNot(HaveOccurred())
				})
			})

			Context("when any of the inputs are missing", func() {
				It("returns a MissingInputsError", func() {
					Expect(stepErr).To(BeAssignableToTypeOf(exec.MissingInputsError{}))
					Expect(stepErr.(exec.MissingInputsError).Inputs).To(ConsistOf("remapped-input-src"))
				})
			})
		})

		Context("when some inputs are optional", func() {
			var (
				optionalInputArtifact, optionalInput2Artifact, requiredInputArtifact *runtimefakes.FakeArtifact
			)

			BeforeEach(func() {
				optionalInputArtifact = new(runtimefakes.FakeArtifact)
				optionalInput2Artifact = new(runtimefakes.FakeArtifact)
				requiredInputArtifact = new(runtimefakes.FakeArtifact)
				taskPlan.Config = &atc.TaskConfig{
					Platform: "some-platform",
					Run: atc.TaskRunConfig{
						Path: "ls",
					},
					Inputs: []atc.TaskInputConfig{
						{Name: "optional-input", Optional: true},
						{Name: "optional-input-2", Optional: true},
						{Name: "required-input"},
					},
				}
			})

			Context("when an optional input is missing", func() {
				BeforeEach(func() {
					repo.RegisterArtifact("required-input", requiredInputArtifact)
					repo.RegisterArtifact("optional-input-2", optionalInput2Artifact)
				})

				It("runs successfully without the optional input", func() {
					Expect(stepErr).ToNot(HaveOccurred())
					Expect(fakeClient.RunTaskStepCallCount()).To(Equal(1))
					_, _, _, actualContainerSpec, _, _, _, _, _, _ := fakeClient.RunTaskStepArgsForCall(0)
					Expect(actualContainerSpec.ArtifactByPath).To(HaveLen(2))
					Expect(actualContainerSpec.ArtifactByPath["some-artifact-root/required-input"]).To(Equal(optionalInputArtifact))
					Expect(actualContainerSpec.ArtifactByPath["some-artifact-root/optional-input-2"]).To(Equal(optionalInput2Artifact))
				})
			})

			Context("when a required input is missing", func() {
				BeforeEach(func() {
					repo.RegisterArtifact("optional-input", optionalInputArtifact)
					repo.RegisterArtifact("optional-input-2", optionalInput2Artifact)
				})

				It("returns a MissingInputsError", func() {
					Expect(stepErr).To(BeAssignableToTypeOf(exec.MissingInputsError{}))
					Expect(stepErr.(exec.MissingInputsError).Inputs).To(ConsistOf("required-input"))
				})
			})
		})

		Context("when the configuration specifies paths for caches", func() {
			var (
				fakeVolume1 *workerfakes.FakeVolume
				fakeVolume2 *workerfakes.FakeVolume
			)

			BeforeEach(func() {
				taskPlan.Config = &atc.TaskConfig{
					Platform:  "some-platform",
					RootfsURI: "some-image",
					Run: atc.TaskRunConfig{
						Path: "ls",
					},
					Caches: []atc.TaskCacheConfig{
						{Path: "some-path-1"},
						{Path: "some-path-2"},
					},
				}

				fakeVolume1 = new(workerfakes.FakeVolume)
				fakeVolume2 = new(workerfakes.FakeVolume)
				taskResult := worker.TaskResult{
					ExitStatus: 0,
					VolumeMounts: []worker.VolumeMount{
						{
							Volume:    fakeVolume1,
							MountPath: "some-artifact-root/some-path-1",
						},
						{
							Volume:    fakeVolume2,
							MountPath: "some-artifact-root/some-path-2",
						},
					},
				}
				fakeClient.RunTaskStepReturns(taskResult, nil)
			})

			It("creates the containerSpec with the caches in the inputs", func() {
				_, _, _, containerSpec, _, _, _, _, _, _ := fakeClient.RunTaskStepArgsForCall(0)
				Expect(containerSpec.ArtifactByPath).To(HaveLen(2))
				Expect(containerSpec.ArtifactByPath["some-artifact-root/some-path-1"]).ToNot(BeNil())
				Expect(containerSpec.ArtifactByPath["some-artifact-root/some-path-2"]).ToNot(BeNil())
			})

			Context("when task belongs to a job", func() {
				BeforeEach(func() {
					stepMetadata.JobID = 12
				})

				It("registers cache volumes as task caches", func() {
					Expect(stepErr).ToNot(HaveOccurred())

					Expect(fakeVolume1.InitializeTaskCacheCallCount()).To(Equal(1))
					_, jID, stepName, cachePath, p := fakeVolume1.InitializeTaskCacheArgsForCall(0)
					Expect(jID).To(Equal(stepMetadata.JobID))
					Expect(stepName).To(Equal("some-task"))
					Expect(cachePath).To(Equal("some-path-1"))
					Expect(p).To(Equal(bool(taskPlan.Privileged)))

					Expect(fakeVolume2.InitializeTaskCacheCallCount()).To(Equal(1))
					_, jID, stepName, cachePath, p = fakeVolume2.InitializeTaskCacheArgsForCall(0)
					Expect(jID).To(Equal(stepMetadata.JobID))
					Expect(stepName).To(Equal("some-task"))
					Expect(cachePath).To(Equal("some-path-2"))
					Expect(p).To(Equal(bool(taskPlan.Privileged)))
				})
			})

			Context("when task does not belong to job (one-off build)", func() {
				BeforeEach(func() {
					stepMetadata.JobID = 0
				})

				It("does not initialize caches", func() {
					Expect(stepErr).ToNot(HaveOccurred())
					Expect(fakeVolume1.InitializeTaskCacheCallCount()).To(Equal(0))
					Expect(fakeVolume2.InitializeTaskCacheCallCount()).To(Equal(0))
				})
			})
		})

		Context("when the configuration specifies paths for outputs", func() {
			BeforeEach(func() {
				taskPlan.Config = &atc.TaskConfig{
					Platform:  "some-platform",
					RootfsURI: "some-image",
					Params:    map[string]string{"SOME": "params"},
					Run: atc.TaskRunConfig{
						Path: "ls",
						Args: []string{"some", "args"},
					},
					Outputs: []atc.TaskOutputConfig{
						{Name: "some-output", Path: "some-output-configured-path"},
						{Name: "some-other-output"},
						{Name: "some-trailing-slash-output", Path: "some-output-configured-path-with-trailing-slash/"},
					},
				}
			})

			It("configures them appropriately in the container spec", func() {
				_, _, _, containerSpec, _, _, _, _, _, _ := fakeClient.RunTaskStepArgsForCall(0)
				Expect(containerSpec.Outputs).To(Equal(worker.OutputPaths{
					"some-output":                "some-artifact-root/some-output-configured-path/",
					"some-other-output":          "some-artifact-root/some-other-output/",
					"some-trailing-slash-output": "some-artifact-root/some-output-configured-path-with-trailing-slash/",
				}))
			})
		})

		Context("when missing the platform", func() {

			BeforeEach(func() {
				taskPlan.Config.Platform = ""
			})

			It("returns the error", func() {
				Expect(stepErr).To(HaveOccurred())
			})

			It("is not successful", func() {
				Expect(stepOk).To(BeFalse())
			})
		})

		Context("when missing the path to the executable", func() {

			BeforeEach(func() {
				taskPlan.Config.Run.Path = ""
			})

			It("returns the error", func() {
				Expect(stepErr).To(HaveOccurred())
			})

			It("is not successful", func() {
				Expect(stepOk).To(BeFalse())
			})
		})

		Context("when an image artifact name is specified", func() {
			BeforeEach(func() {
				taskPlan.ImageArtifactName = "some-image-artifact"
			})

			Context("when the image artifact is registered in the artifact repo", func() {
				var imageArtifact *runtimefakes.FakeArtifact

				BeforeEach(func() {
					imageArtifact = new(runtimefakes.FakeArtifact)
					repo.RegisterArtifact("some-image-artifact", imageArtifact)
				})

				It("configures it in the containerSpec's ImageSpec", func() {
					_, _, _, containerSpec, workerSpec, _, _, _, _, _ := fakeClient.RunTaskStepArgsForCall(0)
					Expect(containerSpec.ImageSpec).To(Equal(worker.ImageSpec{
						ImageArtifact: imageArtifact,
					}))

					Expect(workerSpec.ResourceType).To(Equal(""))
				})

				Describe("when task config specifies image and/or image resource as well as image artifact", func() {
					Context("when streaming the metadata from the worker succeeds", func() {

						JustBeforeEach(func() {
							Expect(stepErr).ToNot(HaveOccurred())
						})

						Context("when the task config also specifies image", func() {
							BeforeEach(func() {
								taskPlan.Config = &atc.TaskConfig{
									Platform:  "some-platform",
									RootfsURI: "some-image",
									Params:    map[string]string{"SOME": "params"},
									Run: atc.TaskRunConfig{
										Path: "ls",
										Args: []string{"some", "args"},
									},
								}
							})

							It("still uses the image artifact", func() {
								_, _, _, containerSpec, workerSpec, _, _, _, _, _ := fakeClient.RunTaskStepArgsForCall(0)
								Expect(containerSpec.ImageSpec).To(Equal(worker.ImageSpec{
									ImageArtifact: imageArtifact,
								}))

								Expect(workerSpec.ResourceType).To(Equal(""))
							})
						})

						Context("when the task config also specifies image_resource", func() {
							BeforeEach(func() {
								taskPlan.Config = &atc.TaskConfig{
									Platform: "some-platform",
									ImageResource: &atc.ImageResource{
										Type:    "docker",
										Source:  atc.Source{"some": "super-secret-source"},
										Params:  atc.Params{"some": "params"},
										Version: atc.Version{"some": "version"},
									},
									Params: map[string]string{"SOME": "params"},
									Run: atc.TaskRunConfig{
										Path: "ls",
										Args: []string{"some", "args"},
									},
								}
							})

							It("still uses the image artifact", func() {
								_, _, _, containerSpec, workerSpec, _, _, _, _, _ := fakeClient.RunTaskStepArgsForCall(0)
								Expect(containerSpec.ImageSpec).To(Equal(worker.ImageSpec{
									ImageArtifact: imageArtifact,
								}))

								Expect(workerSpec.ResourceType).To(Equal(""))
							})
						})

						Context("when the task config also specifies image and image_resource", func() {
							BeforeEach(func() {
								taskPlan.Config = &atc.TaskConfig{
									Platform:  "some-platform",
									RootfsURI: "some-image",
									ImageResource: &atc.ImageResource{
										Type:    "docker",
										Source:  atc.Source{"some": "super-secret-source"},
										Params:  atc.Params{"some": "params"},
										Version: atc.Version{"some": "version"},
									},
									Params: map[string]string{"SOME": "params"},
									Run: atc.TaskRunConfig{
										Path: "ls",
										Args: []string{"some", "args"},
									},
								}
							})

							It("still uses the image artifact", func() {
								_, _, _, containerSpec, workerSpec, _, _, _, _, _ := fakeClient.RunTaskStepArgsForCall(0)
								Expect(containerSpec.ImageSpec).To(Equal(worker.ImageSpec{
									ImageArtifact: imageArtifact,
								}))
								Expect(workerSpec.ResourceType).To(Equal(""))
							})
						})
					})
				})
			})

			Context("when the image artifact is NOT registered in the artifact repo", func() {
				It("returns a MissingTaskImageSourceError", func() {
					Expect(stepErr).To(Equal(exec.MissingTaskImageSourceError{"some-image-artifact"}))
				})

				It("is not successful", func() {
					Expect(stepOk).To(BeFalse())
				})
			})
		})

		Context("when the image_resource is specified (even if RootfsURI is configured)", func() {
			var fakeImageSpec worker.ImageSpec

			BeforeEach(func() {
				taskPlan.Config = &atc.TaskConfig{
					Platform:  "some-platform",
					RootfsURI: "some-image",
					ImageResource: &atc.ImageResource{
						Type:   "docker",
						Source: atc.Source{"some": "super-secret-source"},
						Params: atc.Params{"some": "params"},
					},
					Params: map[string]string{"SOME": "params"},
					Run: atc.TaskRunConfig{
						Path: "ls",
						Args: []string{"some", "args"},
					},
				}

				fakeImageSpec = worker.ImageSpec{
					ImageArtifact: new(runtimefakes.FakeArtifact),
				}

				fakeDelegate.FetchImageReturns(fakeImageSpec, nil)
			})

			It("succeeds", func() {
				Expect(stepErr).ToNot(HaveOccurred())
				Expect(stepOk).To(BeTrue())
			})

			It("fetches the image", func() {
				Expect(fakeDelegate.FetchImageCallCount()).To(Equal(1))
				_, imageResource, types, privileged := fakeDelegate.FetchImageArgsForCall(0)
				Expect(imageResource).To(Equal(atc.ImageResource{
					Type:   "docker",
					Source: atc.Source{"some": "super-secret-source"},
					Params: atc.Params{"some": "params"},
				}))
				Expect(types).To(Equal(taskPlan.VersionedResourceTypes))
				Expect(privileged).To(BeFalse())
			})

			It("creates the specs with the image artifact", func() {
				_, _, _, containerSpec, _, _, _, _, _, _ := fakeClient.RunTaskStepArgsForCall(0)
				Expect(containerSpec.ImageSpec).To(Equal(fakeImageSpec))
			})

			Context("when tags are specified on the task plan", func() {
				BeforeEach(func() {
					taskPlan.Tags = atc.Tags{"plan", "tags"}
				})

				It("fetches the image with the same tags", func() {
					Expect(fakeDelegate.FetchImageCallCount()).To(Equal(1))
					_, imageResource, _, _ := fakeDelegate.FetchImageArgsForCall(0)
					Expect(imageResource.Tags).To(Equal(atc.Tags{"plan", "tags"}))
				})
			})

			Context("when tags are specified on the image resource", func() {
				BeforeEach(func() {
					taskPlan.Config.ImageResource.Tags = atc.Tags{"image", "tags"}
				})

				It("fetches the image with the same tags", func() {
					Expect(fakeDelegate.FetchImageCallCount()).To(Equal(1))
					_, imageResource, _, _ := fakeDelegate.FetchImageArgsForCall(0)
					Expect(imageResource.Tags).To(Equal(atc.Tags{"image", "tags"}))
				})

				Context("when tags are ALSO specified on the task plan", func() {
					BeforeEach(func() {
						taskPlan.Tags = atc.Tags{"plan", "tags"}
					})

					It("fetches the image using only the image tags", func() {
						Expect(fakeDelegate.FetchImageCallCount()).To(Equal(1))
						_, imageResource, _, _ := fakeDelegate.FetchImageArgsForCall(0)
						Expect(imageResource.Tags).To(Equal(atc.Tags{"image", "tags"}))
					})
				})
			})

			Context("when privileged", func() {
				BeforeEach(func() {
					taskPlan.Privileged = true
				})

				It("fetches a privileged image", func() {
					Expect(fakeDelegate.FetchImageCallCount()).To(Equal(1))
					_, _, _, privileged := fakeDelegate.FetchImageArgsForCall(0)
					Expect(privileged).To(BeTrue())
				})
			})
		})

		Context("when a run dir is specified", func() {
			var dir string
			BeforeEach(func() {
				dir = "/some/dir"
				taskPlan.Config.Run.Dir = dir
			})

			It("specifies it in the process  spec", func() {
				_, _, _, _, _, _, _, processSpec, _, _ := fakeClient.RunTaskStepArgsForCall(0)
				Expect(processSpec.Dir).To(Equal(dir))
			})
		})

		Context("when a run user is specified", func() {
			BeforeEach(func() {
				taskPlan.Config.Run.User = "some-user"
			})

			It("adds the user to the container spec", func() {
				_, _, _, containerSpec, _, _, _, _, _, _ := fakeClient.RunTaskStepArgsForCall(0)
				Expect(containerSpec.User).To(Equal("some-user"))
			})

			It("doesn't bother adding the user to the run spec", func() {
				_, _, _, _, _, _, _, processSpec, _, _ := fakeClient.RunTaskStepArgsForCall(0)
				Expect(processSpec.User).To(BeEmpty())
			})
		})

		Context("when mount holepunches are configured", func() {
			BeforeEach(func() {
				workerOverrides.BindMounts = map[string]string{
					"/var/swiggity/swooty": "/yolo/swaggins",
				}
			})

			It("correctly sets up the bind mounts", func() {
				Expect(fakeClient.RunTaskStepCallCount()).To(Equal(1))
				_, _, _, containerSpec, _, _, _, _, _, _, _ := fakeClient.RunTaskStepArgsForCall(0)

				Expect(containerSpec.BindMounts).To(Equal([]worker.BindMountSource{
					&worker.HolepunchMount{FromPath: "/var/swiggity/swooty", ToPath: "/yolo/swaggins"},
				}))
			})
		})

		Context("when running the task succeeds", func() {
			var taskStepStatus int
			BeforeEach(func() {
				taskPlan.Config = &atc.TaskConfig{
					Platform:  "some-platform",
					RootfsURI: "some-image",
					Params:    map[string]string{"SOME": "params"},
					Run: atc.TaskRunConfig{
						Path: "ls",
						Args: []string{"some", "args"},
					},
					Outputs: []atc.TaskOutputConfig{
						{Name: "some-output", Path: "some-output-configured-path"},
						{Name: "some-other-output"},
						{Name: "some-trailing-slash-output", Path: "some-output-configured-path-with-trailing-slash/"},
					},
				}
			})

			It("returns successfully", func() {
				Expect(stepErr).ToNot(HaveOccurred())
			})

			Context("when the task exits with zero status", func() {
				BeforeEach(func() {
					taskStepStatus = 0
					taskResult := worker.TaskResult{
						ExitStatus:   taskStepStatus,
						VolumeMounts: []worker.VolumeMount{},
					}
					fakeClient.RunTaskStepReturns(taskResult, nil)
				})
				It("finishes the task via the delegate", func() {
					Expect(fakeDelegate.FinishedCallCount()).To(Equal(1))
					_, status := fakeDelegate.FinishedArgsForCall(0)
					Expect(status).To(Equal(exec.ExitStatus(taskStepStatus)))
				})

				It("returns successfully", func() {
					Expect(stepErr).ToNot(HaveOccurred())
				})

				Describe("the registered artifacts", func() {
					var (
						artifact1 runtime.Artifact
						artifact2 runtime.Artifact
						artifact3 runtime.Artifact

						fakeMountPath1 string = "some-artifact-root/some-output-configured-path/"
						fakeMountPath2 string = "some-artifact-root/some-other-output/"
						fakeMountPath3 string = "some-artifact-root/some-output-configured-path-with-trailing-slash/"

						fakeVolume1 *workerfakes.FakeVolume
						fakeVolume2 *workerfakes.FakeVolume
						fakeVolume3 *workerfakes.FakeVolume
					)

					BeforeEach(func() {

						fakeVolume1 = new(workerfakes.FakeVolume)
						fakeVolume1.HandleReturns("some-handle-1")
						fakeVolume2 = new(workerfakes.FakeVolume)
						fakeVolume2.HandleReturns("some-handle-2")
						fakeVolume3 = new(workerfakes.FakeVolume)
						fakeVolume3.HandleReturns("some-handle-3")

						fakeTaskResult := worker.TaskResult{
							ExitStatus: 0,
							VolumeMounts: []worker.VolumeMount{
								{
									Volume:    fakeVolume1,
									MountPath: fakeMountPath1,
								},
								{
									Volume:    fakeVolume2,
									MountPath: fakeMountPath2,
								},
								{
									Volume:    fakeVolume3,
									MountPath: fakeMountPath3,
								},
							},
						}
						fakeClient.RunTaskStepReturns(fakeTaskResult, nil)
					})

					JustBeforeEach(func() {
						Expect(stepErr).ToNot(HaveOccurred())

						var found bool
						artifact1, found = repo.ArtifactFor("some-output")
						Expect(found).To(BeTrue())

						artifact2, found = repo.ArtifactFor("some-other-output")
						Expect(found).To(BeTrue())

						artifact3, found = repo.ArtifactFor("some-trailing-slash-output")
						Expect(found).To(BeTrue())
					})

					It("does not register the task as a artifact", func() {
						artifactMap := repo.AsMap()
						Expect(artifactMap).To(ConsistOf(artifact1, artifact2, artifact3))
					})

					It("passes existing output volumes to the resource", func() {
						_, _, _, containerSpec, _, _, _, _, _, _ := fakeClient.RunTaskStepArgsForCall(0)
						Expect(containerSpec.Outputs).To(Equal(worker.OutputPaths{
							"some-output":                "some-artifact-root/some-output-configured-path/",
							"some-other-output":          "some-artifact-root/some-other-output/",
							"some-trailing-slash-output": "some-artifact-root/some-output-configured-path-with-trailing-slash/",
						}))
					})
				})
			})

			Context("when the task exits with nonzero status", func() {
				BeforeEach(func() {
					taskStepStatus = 5
					taskResult := worker.TaskResult{ExitStatus: taskStepStatus, VolumeMounts: []worker.VolumeMount{}}
					fakeClient.RunTaskStepReturns(taskResult, nil)
				})
				It("finishes the task via the delegate", func() {
					Expect(fakeDelegate.FinishedCallCount()).To(Equal(1))
					_, status := fakeDelegate.FinishedArgsForCall(0)
					Expect(status).To(Equal(exec.ExitStatus(taskStepStatus)))
				})

				It("returns successfully", func() {
					Expect(stepErr).ToNot(HaveOccurred())
				})
			})
		})

		Context("when running the task fails", func() {
			disaster := errors.New("task run failed")

			BeforeEach(func() {
				taskResult := worker.TaskResult{ExitStatus: -1, VolumeMounts: []worker.VolumeMount{}}
				fakeClient.RunTaskStepReturns(taskResult, disaster)
			})

			It("returns the error", func() {
				Expect(stepErr).To(Equal(disaster))
			})

			It("is not successful", func() {
				Expect(stepOk).To(BeFalse())
			})
		})

		Context("when the task step is interrupted", func() {
			BeforeEach(func() {
				fakeClient.RunTaskStepReturns(
					worker.TaskResult{
						ExitStatus:   -1,
						VolumeMounts: []worker.VolumeMount{},
					}, context.Canceled)
				cancel()
			})

			It("returns the context.Canceled error", func() {
				Expect(stepErr).To(Equal(context.Canceled))
			})

			It("is not successful", func() {
				Expect(stepOk).To(BeFalse())
			})

			It("waits for RunTaskStep to return", func() {
				Expect(fakeClient.RunTaskStepCallCount()).To(Equal(1))
			})

			It("doesn't register a artifact", func() {
				artifactMap := repo.AsMap()
				Expect(artifactMap).To(BeEmpty())
			})
		})

		Context("when RunTaskStep returns volume mounts", func() {
			var (
				fakeMountPath1 string = "some-artifact-root/some-output-configured-path/"
				fakeMountPath2 string = "some-artifact-root/some-other-output/"
				fakeMountPath3 string = "some-artifact-root/some-output-configured-path-with-trailing-slash/"

				fakeVolume1 *workerfakes.FakeVolume
				fakeVolume2 *workerfakes.FakeVolume
				fakeVolume3 *workerfakes.FakeVolume

				runTaskStepError error
				taskResult       worker.TaskResult
			)

			BeforeEach(func() {
				taskPlan.Config = &atc.TaskConfig{
					Platform:  "some-platform",
					RootfsURI: "some-image",
					Params:    map[string]string{"SOME": "params"},
					Run: atc.TaskRunConfig{
						Path: "ls",
						Args: []string{"some", "args"},
					},
					Outputs: []atc.TaskOutputConfig{
						{Name: "some-output", Path: "some-output-configured-path"},
						{Name: "some-other-output"},
						{Name: "some-trailing-slash-output", Path: "some-output-configured-path-with-trailing-slash/"},
					},
				}

				fakeVolume1 = new(workerfakes.FakeVolume)
				fakeVolume1.HandleReturns("some-handle-1")
				fakeVolume2 = new(workerfakes.FakeVolume)
				fakeVolume2.HandleReturns("some-handle-2")
				fakeVolume3 = new(workerfakes.FakeVolume)
				fakeVolume3.HandleReturns("some-handle-3")

				taskResult = worker.TaskResult{
					ExitStatus: 0,
					VolumeMounts: []worker.VolumeMount{
						{
							Volume:    fakeVolume1,
							MountPath: fakeMountPath1,
						},
						{
							Volume:    fakeVolume2,
							MountPath: fakeMountPath2,
						},
						{
							Volume:    fakeVolume3,
							MountPath: fakeMountPath3,
						},
					},
				}
			})

			var outputsAreRegistered = func() {
				It("registers the outputs as artifacts", func() {
					artifact1, found := repo.ArtifactFor("some-output")
					Expect(found).To(BeTrue())

					artifact2, found := repo.ArtifactFor("some-other-output")
					Expect(found).To(BeTrue())

					artifact3, found := repo.ArtifactFor("some-trailing-slash-output")
					Expect(found).To(BeTrue())

					artifactMap := repo.AsMap()
					Expect(artifactMap).To(ConsistOf(artifact1, artifact2, artifact3))
				})

			}

			Context("when RunTaskStep succeeds", func() {
				BeforeEach(func() {
					runTaskStepError = nil
					fakeClient.RunTaskStepReturns(taskResult, runTaskStepError)
				})
				outputsAreRegistered()
			})

			Context("when RunTaskStep returns a context Canceled error", func() {
				BeforeEach(func() {
					runTaskStepError = context.Canceled
					fakeClient.RunTaskStepReturns(taskResult, runTaskStepError)
				})
				outputsAreRegistered()
			})
			Context("when RunTaskStep returns a context DeadlineExceeded error", func() {
				BeforeEach(func() {
					runTaskStepError = context.DeadlineExceeded
					fakeClient.RunTaskStepReturns(taskResult, runTaskStepError)
				})
				outputsAreRegistered()
			})

			Context("when RunTaskStep returns a unexpected error", func() {
				BeforeEach(func() {
					runTaskStepError = errors.New("some unexpected error")
					fakeClient.RunTaskStepReturns(taskResult, runTaskStepError)
				})
				It("re-registers the outputs as artifacts", func() {
					artifactMap := repo.AsMap()
					Expect(artifactMap).To(BeEmpty())
				})

			})
		})

		Context("when output is remapped", func() {
			var (
				fakeMountPath string = "some-artifact-root/generic-remapped-output/"
			)

			BeforeEach(func() {
				taskPlan.OutputMapping = map[string]string{"generic-remapped-output": "specific-remapped-output"}
				taskPlan.Config = &atc.TaskConfig{
					Platform: "some-platform",
					Run: atc.TaskRunConfig{
						Path: "ls",
					},
					Outputs: []atc.TaskOutputConfig{
						{Name: "generic-remapped-output"},
					},
				}

				fakeVolume := new(workerfakes.FakeVolume)
				fakeVolume.HandleReturns("some-handle")

				taskResult := worker.TaskResult{
					ExitStatus: 0,
					VolumeMounts: []worker.VolumeMount{
						{
							Volume:    fakeVolume,
							MountPath: fakeMountPath,
						},
					},
				}
				fakeClient.RunTaskStepReturns(taskResult, nil)
			})

			JustBeforeEach(func() {
				Expect(stepErr).ToNot(HaveOccurred())
			})

			It("registers the outputs as artifacts with specific name", func() {
				artifact, found := repo.ArtifactFor("specific-remapped-output")
				Expect(found).To(BeTrue())

				artifactMap := repo.AsMap()
				Expect(artifactMap).To(ConsistOf(artifact))
			})
		})
	})
})<|MERGE_RESOLUTION|>--- conflicted
+++ resolved
@@ -65,13 +65,9 @@
 			JobID:   12345,
 		}
 
-<<<<<<< HEAD
 		planID = atc.PlanID("42")
-=======
-		planID = atc.PlanID(42)
 
 		workerOverrides atc.UnsafeWorkerOverrides
->>>>>>> fbfbec3b
 	)
 
 	BeforeEach(func() {
@@ -179,8 +175,6 @@
 			It("invokes the delegate's Initializing callback", func() {
 				Expect(fakeDelegate.InitializingCallCount()).To(Equal(1))
 			})
-<<<<<<< HEAD
-=======
 
 			Context("when rootfs uri is set instead of image resource", func() {
 				BeforeEach(func() {
@@ -197,33 +191,14 @@
 
 				It("correctly sets up the image spec", func() {
 					Expect(fakeClient.RunTaskStepCallCount()).To(Equal(1))
-					_, _, _, containerSpec, _, _, _, _, _, _, _ := fakeClient.RunTaskStepArgsForCall(0)
-
-					Expect(containerSpec).To(Equal(worker.ContainerSpec{
-						Platform: "some-platform",
-						Tags:     []string{"step", "tags"},
-						TeamID:   stepMetadata.TeamID,
-						ImageSpec: worker.ImageSpec{
-							ImageURL:   "some-image",
-							Privileged: false,
-						},
-						Type: "task",
-						Dir:  "some-artifact-root",
-						Env:  []string{"SOME=params"},
-
-						ArtifactByPath: map[string]runtime.Artifact{},
-						Outputs:        worker.OutputPaths{},
+					_, _, _, containerSpec, _, _, _, _, _, _ := fakeClient.RunTaskStepArgsForCall(0)
+
+					Expect(containerSpec.ImageSpec).To(Equal(worker.ImageSpec{
+						ImageURL:   "some-image",
+						Privileged: false,
 					}))
-
-				})
-			})
-		})
-
-		It("secrets are tracked", func() {
-			mapit := vars.NewMapCredVarsTrackerIterator()
-			credVarsTracker.IterateInterpolatedCreds(mapit)
-			Expect(mapit.Data["source-param"]).To(Equal("super-secret-source"))
->>>>>>> fbfbec3b
+				})
+			})
 		})
 
 		It("creates a containerSpec with the correct parameters", func() {
@@ -854,7 +829,7 @@
 
 			It("correctly sets up the bind mounts", func() {
 				Expect(fakeClient.RunTaskStepCallCount()).To(Equal(1))
-				_, _, _, containerSpec, _, _, _, _, _, _, _ := fakeClient.RunTaskStepArgsForCall(0)
+				_, _, _, containerSpec, _, _, _, _, _, _ := fakeClient.RunTaskStepArgsForCall(0)
 
 				Expect(containerSpec.BindMounts).To(Equal([]worker.BindMountSource{
 					&worker.HolepunchMount{FromPath: "/var/swiggity/swooty", ToPath: "/yolo/swaggins"},
