package metric

import (
	"time"

	"code.cloudfoundry.org/lager"
<<<<<<< HEAD
=======

	"github.com/concourse/concourse/atc/db"
	flags "github.com/jessevdk/go-flags"
>>>>>>> ab76fa8c
)

type Event struct {
	Name       string
	Value      float64
	Attributes map[string]string
	Host       string
	Time       time.Time
}

//go:generate counterfeiter . Emitter
type Emitter interface {
	Emit(lager.Logger, Event)
}

//go:generate counterfeiter . EmitterFactory
type EmitterFactory interface {
	Description() string
	IsConfigured() bool
	NewEmitter() (Emitter, error)
}

<<<<<<< HEAD
=======
type Monitor struct {
	emitter          Emitter
	eventHost        string
	eventAttributes  map[string]string
	emissions        chan eventEmission
	emitterFactories []EmitterFactory

	Databases       []db.Conn
	DatabaseQueries Counter

	ContainersCreated Counter
	VolumesCreated    Counter

	FailedContainers Counter
	FailedVolumes    Counter

	ContainersDeleted Counter
	VolumesDeleted    Counter
	ChecksDeleted     Counter

	JobsScheduled  Counter
	JobsScheduling Gauge

	BuildsStarted Counter
	BuildsRunning Gauge

	TasksWaiting map[TasksWaitingLabels]*Gauge

	ChecksFinishedWithError   Counter
	ChecksFinishedWithSuccess Counter
	ChecksStarted             Counter
	ChecksEnqueued            Counter

	ConcurrentRequests         map[string]*Gauge
	ConcurrentRequestsLimitHit map[string]*Counter

	VolumesStreamed Counter
}

var Metrics = NewMonitor()

func NewMonitor() *Monitor {
	return &Monitor{
		TasksWaiting:               map[TasksWaitingLabels]*Gauge{},
		ConcurrentRequests:         map[string]*Gauge{},
		ConcurrentRequestsLimitHit: map[string]*Counter{},
	}
}

func (m *Monitor) RegisterEmitter(factory EmitterFactory) {
	m.emitterFactories = append(m.emitterFactories, factory)
}

func (m *Monitor) WireEmitters(group *flags.Group) {
	for _, factory := range m.emitterFactories {
		_, err := group.AddGroup(fmt.Sprintf("Metric Emitter (%s)", factory.Description()), "", factory)
		if err != nil {
			panic(err)
		}
	}
}

>>>>>>> ab76fa8c
type eventEmission struct {
	event  Event
	logger lager.Logger
}

<<<<<<< HEAD
var (
	emitter         Emitter
	eventHost       string
	eventAttributes map[string]string
	emissions       chan eventEmission
)

func Initialize(logger lager.Logger, factory EmitterFactory, host string, attributes map[string]string, bufferSize uint32) error {
=======
func (m *Monitor) Initialize(logger lager.Logger, host string, attributes map[string]string, bufferSize uint32) error {
>>>>>>> ab76fa8c
	logger.Debug("metric-initialize", lager.Data{
		"host":        host,
		"attributes":  attributes,
		"buffer-size": bufferSize,
	})

	var (
		err error
	)

<<<<<<< HEAD
	emitter, err = factory.NewEmitter()
	if err != nil {
		return err
=======
	for _, factory := range m.emitterFactories {
		if factory.IsConfigured() {
			emitterDescriptions = append(emitterDescriptions, factory.Description())
		}
	}
	if len(emitterDescriptions) > 1 {
		return fmt.Errorf("Multiple emitters configured: %s", strings.Join(emitterDescriptions, ", "))
	}

	var emitter Emitter

	for _, factory := range m.emitterFactories {
		if factory.IsConfigured() {
			emitter, err = factory.NewEmitter()
			if err != nil {
				return err
			}
		}
>>>>>>> ab76fa8c
	}

	if emitter == nil {
		return nil
	}

	m.emitter = emitter
	m.eventHost = host
	m.eventAttributes = attributes
	m.emissions = make(chan eventEmission, int(bufferSize))

	go m.emitLoop()

	return nil
}

<<<<<<< HEAD
func Deinitialize(logger lager.Logger) {
	close(emissions)
}

func emit(logger lager.Logger, event Event) {
	if emitter == nil {
=======
func (m *Monitor) emit(logger lager.Logger, event Event) {
	if m.emitter == nil {
>>>>>>> ab76fa8c
		return
	}

	event.Host = m.eventHost
	event.Time = time.Now()

	mergedAttributes := map[string]string{}
	for k, v := range m.eventAttributes {
		mergedAttributes[k] = v
	}

	if event.Attributes != nil {
		for k, v := range event.Attributes {
			mergedAttributes[k] = v
		}
	}

	event.Attributes = mergedAttributes

	select {
	case m.emissions <- eventEmission{logger: logger, event: event}:
	default:
		logger.Error("queue-full", nil)
	}
}

func (m *Monitor) emitLoop() {
	for emission := range m.emissions {
		m.emitter.Emit(emission.logger.Session("emit"), emission.event)
	}
}<|MERGE_RESOLUTION|>--- conflicted
+++ resolved
@@ -4,12 +4,8 @@
 	"time"
 
 	"code.cloudfoundry.org/lager"
-<<<<<<< HEAD
-=======
 
 	"github.com/concourse/concourse/atc/db"
-	flags "github.com/jessevdk/go-flags"
->>>>>>> ab76fa8c
 )
 
 type Event struct {
@@ -32,8 +28,6 @@
 	NewEmitter() (Emitter, error)
 }
 
-<<<<<<< HEAD
-=======
 type Monitor struct {
 	emitter          Emitter
 	eventHost        string
@@ -83,37 +77,12 @@
 	}
 }
 
-func (m *Monitor) RegisterEmitter(factory EmitterFactory) {
-	m.emitterFactories = append(m.emitterFactories, factory)
-}
-
-func (m *Monitor) WireEmitters(group *flags.Group) {
-	for _, factory := range m.emitterFactories {
-		_, err := group.AddGroup(fmt.Sprintf("Metric Emitter (%s)", factory.Description()), "", factory)
-		if err != nil {
-			panic(err)
-		}
-	}
-}
-
->>>>>>> ab76fa8c
 type eventEmission struct {
 	event  Event
 	logger lager.Logger
 }
 
-<<<<<<< HEAD
-var (
-	emitter         Emitter
-	eventHost       string
-	eventAttributes map[string]string
-	emissions       chan eventEmission
-)
-
-func Initialize(logger lager.Logger, factory EmitterFactory, host string, attributes map[string]string, bufferSize uint32) error {
-=======
-func (m *Monitor) Initialize(logger lager.Logger, host string, attributes map[string]string, bufferSize uint32) error {
->>>>>>> ab76fa8c
+func (m *Monitor) Initialize(logger lager.Logger, factory EmitterFactory, host string, attributes map[string]string, bufferSize uint32) error {
 	logger.Debug("metric-initialize", lager.Data{
 		"host":        host,
 		"attributes":  attributes,
@@ -124,30 +93,9 @@
 		err error
 	)
 
-<<<<<<< HEAD
 	emitter, err = factory.NewEmitter()
 	if err != nil {
 		return err
-=======
-	for _, factory := range m.emitterFactories {
-		if factory.IsConfigured() {
-			emitterDescriptions = append(emitterDescriptions, factory.Description())
-		}
-	}
-	if len(emitterDescriptions) > 1 {
-		return fmt.Errorf("Multiple emitters configured: %s", strings.Join(emitterDescriptions, ", "))
-	}
-
-	var emitter Emitter
-
-	for _, factory := range m.emitterFactories {
-		if factory.IsConfigured() {
-			emitter, err = factory.NewEmitter()
-			if err != nil {
-				return err
-			}
-		}
->>>>>>> ab76fa8c
 	}
 
 	if emitter == nil {
@@ -164,17 +112,8 @@
 	return nil
 }
 
-<<<<<<< HEAD
-func Deinitialize(logger lager.Logger) {
-	close(emissions)
-}
-
-func emit(logger lager.Logger, event Event) {
-	if emitter == nil {
-=======
 func (m *Monitor) emit(logger lager.Logger, event Event) {
 	if m.emitter == nil {
->>>>>>> ab76fa8c
 		return
 	}
 
