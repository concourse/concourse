--- conflicted
+++ resolved
@@ -12,9 +12,6 @@
   line-height: 1.6;
   color: #2a2929;
   background: white;
-  display: grid;
-<<<<<<< HEAD
-  grid-auto-rows: 70px auto auto;
 }
 .page-top {
   background: #4a90e2;
@@ -22,6 +19,27 @@
 .page-top .top-nav {
   max-width: 1100px;
   margin: 0 auto;
+}
+.top-banner {
+  background-color: #1e1d1d;
+  color: white;
+  font-family: 'Roboto Slab', serif;
+  font-weight: bold;
+}
+.top-banner .banner-text {
+  max-width: 1100px;
+  margin: 0 auto;
+  padding: 10px 0;
+}
+.top-banner a {
+  font-weight: normal;
+}
+.top-banner a,
+.top-banner a:visited {
+  color: #e6e5e5;
+}
+.top-banner a:hover {
+  color: white;
 }
 .body-content {
   background: white;
@@ -35,11 +53,6 @@
 .page-body .page-nav {
   width: 240px;
   flex-shrink: 0;
-=======
-  grid-template-rows: 80px 60px auto;
-  grid-template-columns: 2fr 5fr 3fr;
-  grid-template-areas: "logo primary-nav search" "banner banner banner" "secondary-nav content aside";
->>>>>>> 2d4b791e
 }
 a {
   color: #2d76cc;
@@ -143,27 +156,7 @@
   font-family: 'Roboto Slab', serif;
   line-height: 70px;
 }
-<<<<<<< HEAD
 .page-nav {
-=======
-.top-banner {
-  background-color: #3d3c3c;
-  color: white;
-  font-family: 'Roboto Slab', serif;
-  font-weight: bold;
-  grid-area: banner;
-  padding: 16px 70px;
-}
-.top-banner a {
-  color: lightgray;
-  font-weight: normal;
-}
-.top-banner a:hover {
-  color: white;
-}
-.page-nav,
-.page-partial {
->>>>>>> 2d4b791e
   padding: 30px;
 }
 .page-partial h2 {
