--- conflicted
+++ resolved
@@ -30,13 +30,8 @@
       CONCOURSE_ADD_LOCAL_USER: test:test,guest:guest
       CONCOURSE_MAIN_TEAM_LOCAL_USER: test
       CONCOURSE_CLUSTER_NAME: dev
-<<<<<<< HEAD
-      CONCOURSE_CLIENT_SECRET: Y29uY291cnNlLXdlYgo=
-      CONCOURSE_TSA_CLIENT_SECRET: Y29uY291cnNlLXdvcmtlcgo=
-      CONCOURSE_ENABLE_GLOBAL_RESOURCES: 'true'
-=======
       CONCOURSE_ENABLE_ACROSS_STEP: "true"
->>>>>>> ea5c9b88
+      CONCOURSE_ENABLE_GLOBAL_RESOURCES: "true"
 
   worker:
     build: .
