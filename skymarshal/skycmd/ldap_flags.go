package skycmd

import (
	"encoding/json"
	"errors"

	"github.com/concourse/dex/connector/ldap"
	"github.com/concourse/flag"
	multierror "github.com/hashicorp/go-multierror"
)

const LDAPConnectorID = "ldap"

type LDAPFlags struct {
<<<<<<< HEAD
	Enabled            bool      `yaml:"enabled,omitempty"`
	DisplayName        string    `yaml:"display_name,omitempty"`
	Host               string    `yaml:"host,omitempty"`
	BindDN             string    `yaml:"bind_dn,omitempty"`
	BindPW             string    `yaml:"bind_pw,omitempty"`
	InsecureNoSSL      bool      `yaml:"insecure_no_ssl,omitempty"`
	InsecureSkipVerify bool      `yaml:"insecure_skip_verify,omitempty"`
	StartTLS           bool      `yaml:"start_tls,omitempty"`
	CACert             flag.File `yaml:"ca_cert,omitempty"`

	UserSearch UserSearchConfig `yaml:"user_search,omitempty"`

	GroupSearch GroupSearchConfig `yaml:"group_search,omitempty"`
}
=======
	DisplayName        string    `long:"display-name" description:"The auth provider name displayed to users on the login page"`
	Host               string    `long:"host" description:"(Required) The host and optional port of the LDAP server. If port isn't supplied, it will be guessed based on the TLS configuration. 389 or 636."`
	BindDN             string    `long:"bind-dn" description:"(Required) Bind DN for searching LDAP users and groups. Typically this is a read-only user."`
	BindPW             string    `long:"bind-pw" description:"(Required) Bind Password for the user specified by 'bind-dn'"`
	InsecureNoSSL      bool      `long:"insecure-no-ssl" description:"Required if LDAP host does not use TLS."`
	InsecureSkipVerify bool      `long:"insecure-skip-verify" description:"Skip certificate verification"`
	StartTLS           bool      `long:"start-tls" description:"Start on insecure port, then negotiate TLS"`
	CACert             flag.File `long:"ca-cert" description:"CA certificate"`
	UsernamePrompt     string    `long:"username-prompt" description:"The prompt when logging in through the UI when --password-connector=ldap. Defaults to 'Username'."`

	UserSearch struct {
		BaseDN    string `long:"user-search-base-dn" description:"BaseDN to start the search from. For example 'cn=users,dc=example,dc=com'"`
		Filter    string `long:"user-search-filter" description:"Optional filter to apply when searching the directory. For example '(objectClass=person)'"`
		Username  string `long:"user-search-username" description:"Attribute to match against the inputted username. This will be translated and combined with the other filter as '(<attr>=<username>)'."`
		Scope     string `long:"user-search-scope" description:"Can either be: 'sub' - search the whole sub tree or 'one' - only search one level. Defaults to 'sub'."`
		IDAttr    string `long:"user-search-id-attr" description:"A mapping of attributes on the user entry to claims. Defaults to 'uid'."`
		EmailAttr string `long:"user-search-email-attr" description:"A mapping of attributes on the user entry to claims. Defaults to 'mail'."`
		NameAttr  string `long:"user-search-name-attr" description:"A mapping of attributes on the user entry to claims."`
	}
>>>>>>> 2ee85a6b

type UserSearchConfig struct {
	BaseDN    string `yaml:"base_dn,omitempty"`
	Filter    string `yaml:"filter,omitempty"`
	Username  string `yaml:"username,omitempty"`
	Scope     string `yaml:"scope,omitempty"`
	IDAttr    string `yaml:"id_attr,omitempty"`
	EmailAttr string `yaml:"email_attr,omitempty"`
	NameAttr  string `yaml:"name_attr,omitempty"`
}

type GroupSearchConfig struct {
	BaseDN    string `yaml:"base_dn,omitempty"`
	Filter    string `yaml:"filter,omitempty"`
	Scope     string `yaml:"scope,omitempty"`
	UserAttr  string `yaml:"user_attr,omitempty"`
	GroupAttr string `yaml:"group_attr,omitempty"`
	NameAttr  string `yaml:"name_attr,omitempty"`
}

func (flag *LDAPFlags) ID() string {
	return LDAPConnectorID
}

func (flag *LDAPFlags) Name() string {
	if flag.DisplayName != "" {
		return flag.DisplayName
	}
	return "LDAP"
}

func (flag *LDAPFlags) Validate() error {
	var errs *multierror.Error

	if flag.Host == "" {
		errs = multierror.Append(errs, errors.New("Missing host"))
	}

	if flag.BindDN == "" {
		errs = multierror.Append(errs, errors.New("Missing bind-dn"))
	}

	if flag.BindPW == "" {
		errs = multierror.Append(errs, errors.New("Missing bind-pw"))
	}

	return errs.ErrorOrNil()
}

func (flag *LDAPFlags) Serialize(redirectURI string) ([]byte, error) {
	if err := flag.Validate(); err != nil {
		return nil, err
	}

	ldapConfig := ldap.Config{
		Host:               flag.Host,
		BindDN:             flag.BindDN,
		BindPW:             flag.BindPW,
		InsecureNoSSL:      flag.InsecureNoSSL,
		InsecureSkipVerify: flag.InsecureSkipVerify,
		StartTLS:           flag.StartTLS,
		RootCA:             flag.CACert.Path(),
		UsernamePrompt:     flag.UsernamePrompt,
	}

	ldapConfig.UserSearch.BaseDN = flag.UserSearch.BaseDN
	ldapConfig.UserSearch.Filter = flag.UserSearch.Filter
	ldapConfig.UserSearch.Username = flag.UserSearch.Username
	ldapConfig.UserSearch.Scope = flag.UserSearch.Scope
	ldapConfig.UserSearch.IDAttr = flag.UserSearch.IDAttr
	ldapConfig.UserSearch.EmailAttr = flag.UserSearch.EmailAttr
	ldapConfig.UserSearch.NameAttr = flag.UserSearch.NameAttr

	ldapConfig.GroupSearch.BaseDN = flag.GroupSearch.BaseDN
	ldapConfig.GroupSearch.Filter = flag.GroupSearch.Filter
	ldapConfig.GroupSearch.Scope = flag.GroupSearch.Scope
	ldapConfig.GroupSearch.UserAttr = flag.GroupSearch.UserAttr
	ldapConfig.GroupSearch.GroupAttr = flag.GroupSearch.GroupAttr
	ldapConfig.GroupSearch.NameAttr = flag.GroupSearch.NameAttr

	return json.Marshal(ldapConfig)
}

type LDAPTeamFlags struct {
	Users  []string `yaml:"users,omitempty" env:"CONCOURSE_MAIN_TEAM_LDAP_USERS,CONCOURSE_MAIN_TEAM_LDAP_USER" json:"users" long:"user" description:"A whitelisted LDAP user" value-name:"USERNAME"`
	Groups []string `yaml:"groups,omitempty" env:"CONCOURSE_MAIN_TEAM_LDAP_GROUPS,CONCOURSE_MAIN_TEAM_LDAP_GROUP" json:"groups" long:"group" description:"A whitelisted LDAP group" value-name:"GROUP_NAME"`
}

func (flag *LDAPTeamFlags) ID() string {
	return LDAPConnectorID
}

func (flag *LDAPTeamFlags) GetUsers() []string {
	return flag.Users
}

func (flag *LDAPTeamFlags) GetGroups() []string {
	return flag.Groups
}<|MERGE_RESOLUTION|>--- conflicted
+++ resolved
@@ -12,7 +12,6 @@
 const LDAPConnectorID = "ldap"
 
 type LDAPFlags struct {
-<<<<<<< HEAD
 	Enabled            bool      `yaml:"enabled,omitempty"`
 	DisplayName        string    `yaml:"display_name,omitempty"`
 	Host               string    `yaml:"host,omitempty"`
@@ -22,32 +21,12 @@
 	InsecureSkipVerify bool      `yaml:"insecure_skip_verify,omitempty"`
 	StartTLS           bool      `yaml:"start_tls,omitempty"`
 	CACert             flag.File `yaml:"ca_cert,omitempty"`
+	UsernamePrompt     string    `yaml:"username_prompt,omitempty"`
 
 	UserSearch UserSearchConfig `yaml:"user_search,omitempty"`
 
 	GroupSearch GroupSearchConfig `yaml:"group_search,omitempty"`
 }
-=======
-	DisplayName        string    `long:"display-name" description:"The auth provider name displayed to users on the login page"`
-	Host               string    `long:"host" description:"(Required) The host and optional port of the LDAP server. If port isn't supplied, it will be guessed based on the TLS configuration. 389 or 636."`
-	BindDN             string    `long:"bind-dn" description:"(Required) Bind DN for searching LDAP users and groups. Typically this is a read-only user."`
-	BindPW             string    `long:"bind-pw" description:"(Required) Bind Password for the user specified by 'bind-dn'"`
-	InsecureNoSSL      bool      `long:"insecure-no-ssl" description:"Required if LDAP host does not use TLS."`
-	InsecureSkipVerify bool      `long:"insecure-skip-verify" description:"Skip certificate verification"`
-	StartTLS           bool      `long:"start-tls" description:"Start on insecure port, then negotiate TLS"`
-	CACert             flag.File `long:"ca-cert" description:"CA certificate"`
-	UsernamePrompt     string    `long:"username-prompt" description:"The prompt when logging in through the UI when --password-connector=ldap. Defaults to 'Username'."`
-
-	UserSearch struct {
-		BaseDN    string `long:"user-search-base-dn" description:"BaseDN to start the search from. For example 'cn=users,dc=example,dc=com'"`
-		Filter    string `long:"user-search-filter" description:"Optional filter to apply when searching the directory. For example '(objectClass=person)'"`
-		Username  string `long:"user-search-username" description:"Attribute to match against the inputted username. This will be translated and combined with the other filter as '(<attr>=<username>)'."`
-		Scope     string `long:"user-search-scope" description:"Can either be: 'sub' - search the whole sub tree or 'one' - only search one level. Defaults to 'sub'."`
-		IDAttr    string `long:"user-search-id-attr" description:"A mapping of attributes on the user entry to claims. Defaults to 'uid'."`
-		EmailAttr string `long:"user-search-email-attr" description:"A mapping of attributes on the user entry to claims. Defaults to 'mail'."`
-		NameAttr  string `long:"user-search-name-attr" description:"A mapping of attributes on the user entry to claims."`
-	}
->>>>>>> 2ee85a6b
 
 type UserSearchConfig struct {
 	BaseDN    string `yaml:"base_dn,omitempty"`
