package skycmd

import (
	"fmt"
	"io/ioutil"
	"strings"
	"time"

	"sigs.k8s.io/yaml"

	"github.com/concourse/concourse/atc"
	"github.com/concourse/flag"
)

type ValidationConnectorsError struct{}

func (e ValidationConnectorsError) Error() string {
	var connectorIDs []string
	connectors := TeamConnectorsConfig{}
	for _, c := range connectors.AllConnectors() {
		connectorIDs = append(connectorIDs, c.ID())
	}
	return fmt.Sprintf("Not a valid auth connector. Valid options include %v.", connectorIDs)
}

type AuthFlags struct {
	SecureCookies bool              `yaml:"cookie_secure,omitempty"`
	Expiration    time.Duration     `yaml:"auth_duration,omitempty"`
	SigningKey    *flag.PrivateKey  `yaml:"session_signing_key,omitempty"`
	LocalUsers    map[string]string `yaml:"add_local_user,omitempty"`
	Clients       map[string]string `yaml:"add_client,omitempty"`

	Connectors ConnectorsConfig `yaml:"connectors,omitempty" ignore_env:"true"`
}

// XXX: IMPORTANT! Once fly has been converted to using cobra, all the go-flags
// tags can be removed from this AuthTeamFlags struct and any substructs of all
// the team connectors
type AuthTeamFlags struct {
	LocalUsers []string  `yaml:"local_user,omitempty" long:"local-user" description:"A whitelisted local concourse user. These are the users you've added at web startup with the --add-local-user flag." value-name:"USERNAME"`
	Config     flag.File `yaml:"config,omitempty" short:"c" long:"config" description:"Configuration file for specifying team params"`

	TeamConnectors TeamConnectorsConfig `yaml:"team_connectors,omitempty" ignore_env:"true"`
}

type ConnectorsConfig struct {
	BitbucketCloud BitbucketCloudFlags `yaml:"bitbucket_cloud,omitempty"`
	CF             CFFlags             `yaml:"cf,omitempty"`
	Github         GithubFlags         `yaml:"github,omitempty"`
	Gitlab         GitlabFlags         `yaml:"gitlab,omitempty"`
	LDAP           LDAPFlags           `yaml:"ldap,omitempty"`
	Microsoft      MicrosoftFlags      `yaml:"microsoft,omitempty"`
	OAuth          OAuthFlags          `yaml:"oauth,omitempty"`
	OIDC           OIDCFlags           `yaml:"oidc,omitempty"`
	SAML           SAMLFlags           `yaml:"saml,omitempty"`
}

func (c ConnectorsConfig) ConfiguredConnectors() []Config {
	var configuredConnectors []Config
	if c.BitbucketCloud.Enabled {
		configuredConnectors = append(configuredConnectors, &c.BitbucketCloud)
	}

	if c.CF.Enabled {
		configuredConnectors = append(configuredConnectors, &c.CF)
	}

	if c.Github.Enabled {
		configuredConnectors = append(configuredConnectors, &c.Github)
	}

	if c.Gitlab.Enabled {
		configuredConnectors = append(configuredConnectors, &c.Gitlab)
	}

	if c.LDAP.Enabled {
		configuredConnectors = append(configuredConnectors, &c.LDAP)
	}

	if c.Microsoft.Enabled {
		configuredConnectors = append(configuredConnectors, &c.Microsoft)
	}

	if c.OAuth.Enabled {
		configuredConnectors = append(configuredConnectors, &c.OAuth)
	}

	if c.OIDC.Enabled {
		configuredConnectors = append(configuredConnectors, &c.OIDC)
	}

	if c.SAML.Enabled {
		configuredConnectors = append(configuredConnectors, &c.SAML)
	}

	return configuredConnectors
}

type TeamConnectorsConfig struct {
	BitbucketCloud BitbucketCloudTeamFlags `yaml:"bitbucket_cloud,omitempty" group:"Authentication (Bitbucket Cloud)" namespace:"bitbucket-cloud"`
	CF             CFTeamFlags             `yaml:"cf,omitempty" group:"Authentication (CloudFoundry)" namespace:"cf"`
	Github         GithubTeamFlags         `yaml:"github,omitempty" group:"Authentication (GitHub)" namespace:"github"`
	Gitlab         GitlabTeamFlags         `yaml:"gitlab,omitempty" group:"Authentication (GitLab)" namespace:"gitlab"`
	LDAP           LDAPTeamFlags           `yaml:"ldap,omitempty" group:"Authentication (LDAP)" namespace:"ldap"`
	Microsoft      MicrosoftTeamFlags      `yaml:"microsoft,omitempty" group:"Authentication (Microsoft)" namespace:"microsoft"`
	OAuth          OAuthTeamFlags          `yaml:"oauth,omitempty" group:"Authentication (OAuth2)" namespace:"oauth"`
	OIDC           OIDCTeamFlags           `yaml:"oidc,omitempty" group:"Authentication (OIDC)" namespace:"oidc"`
	SAML           SAMLTeamFlags           `yaml:"saml,omitempty" group:"Authentication (SAML)" namespace:"saml"`
}

func (c TeamConnectorsConfig) AllConnectors() []TeamConfig {
	return []TeamConfig{
		&c.BitbucketCloud,
		&c.CF,
		&c.Github,
		&c.Gitlab,
		&c.LDAP,
		&c.Microsoft,
		&c.OAuth,
		&c.OIDC,
		&c.SAML,
	}
}

<<<<<<< HEAD
type Config interface {
	ID() string
	Name() string
	Serialize(redirectURI string) ([]byte, error)
=======
type AuthFlags struct {
	SecureCookies     bool              `long:"cookie-secure" description:"Force sending secure flag on http cookies"`
	Expiration        time.Duration     `long:"auth-duration" default:"24h" description:"Length of time for which tokens are valid. Afterwards, users will have to log back in."`
	SigningKey        *flag.PrivateKey  `long:"session-signing-key" required:"true" description:"File containing an RSA private key, used to sign auth tokens."`
	PasswordConnector string            `long:"password-connector" default:"local" choice:"local" choice:"ldap" description:"Connector to use when authenticating via 'fly login -u ... -p ...'"`
	LocalUsers        map[string]string `long:"add-local-user" description:"List of username:password combinations for all your local users. The password can be bcrypted - if so, it must have a minimum cost of 10." value-name:"USERNAME:PASSWORD"`
	Clients           map[string]string `long:"add-client" description:"List of client_id:client_secret combinations" value-name:"CLIENT_ID:CLIENT_SECRET"`
>>>>>>> 2ee85a6b
}

type TeamConfig interface {
	ID() string
	GetUsers() []string
	GetGroups() []string
}

func (flag *AuthTeamFlags) Format() (atc.TeamAuth, error) {

	if path := flag.Config.Path(); path != "" {
		return flag.formatFromFile()

	}
	return flag.formatFromFlags()

}

// When formatting from a configuration file we iterate over each connector
// type and create a new instance of the TeamConfig object for each connector.
// These connectors all have their own unique configuration so we need to use
// mapstructure to decode the generic result into a known struct.

// e.g.
// The github connector has configuration for: users, teams, orgs
// The cf conncetor has configuration for: users, orgs, spaces

func (flag *AuthTeamFlags) formatFromFile() (atc.TeamAuth, error) {
	content, err := ioutil.ReadFile(flag.Config.Path())
	if err != nil {
		return nil, err
	}

	var data struct {
		Roles []struct {
			Name string `yaml:"name"`

			Local struct {
				Users []string `yaml:"users"`
			} `yaml:"local"`
			TeamConnectorsConfig
		} `yaml:"roles"`
	}

	if err = yaml.Unmarshal(content, &data); err != nil {
		return nil, err
	}

	auth := atc.TeamAuth{}

	for _, role := range data.Roles {
		users := []string{}
		groups := []string{}

		teamConfigs := role.TeamConnectorsConfig.AllConnectors()
		for _, teamConfig := range teamConfigs {
			for _, user := range teamConfig.GetUsers() {
				if user != "" {
					users = append(users, teamConfig.ID()+":"+strings.ToLower(user))
				}
			}

			for _, group := range teamConfig.GetGroups() {
				if group != "" {
					groups = append(groups, teamConfig.ID()+":"+strings.ToLower(group))
				}
			}
		}

		if role.Local.Users != nil {
			for _, user := range role.Local.Users {
				users = append(users, "local:"+strings.ToLower(user))
			}
		}

		if len(users) == 0 && len(groups) == 0 {
			continue
		}

		auth[role.Name] = map[string][]string{
			"users":  users,
			"groups": groups,
		}
	}

	if err := auth.Validate(); err != nil {
		return nil, err
	}

	return auth, nil
}

// When formatting team config from the command line flags, the connector's
// TeamConfig has already been populated by the flags library. All we need to
// do is grab the teamConfig object and extract the users and groups.

func (flag *AuthTeamFlags) formatFromFlags() (atc.TeamAuth, error) {

	users := []string{}
	groups := []string{}

	teamConfigs := flag.TeamConnectors.AllConnectors()
	for _, teamConfig := range teamConfigs {
		for _, user := range teamConfig.GetUsers() {
			if user != "" {
				users = append(users, teamConfig.ID()+":"+strings.ToLower(user))
			}
		}

		for _, group := range teamConfig.GetGroups() {
			if group != "" {
				groups = append(groups, teamConfig.ID()+":"+strings.ToLower(group))
			}
		}
	}

	for _, user := range flag.LocalUsers {
		if user != "" {
			users = append(users, "local:"+strings.ToLower(user))
		}
	}

	if len(users) == 0 && len(groups) == 0 {
		return nil, atc.ErrAuthConfigInvalid
	}

	return atc.TeamAuth{
		"owner": map[string][]string{
			"users":  users,
			"groups": groups,
		},
	}, nil
}

type skyDisplayUserIdGenerator struct {
	mapConnectorUserid map[string]string
}

func NewSkyDisplayUserIdGenerator(config map[string]string) atc.DisplayUserIdGenerator {
	return &skyDisplayUserIdGenerator{
		mapConnectorUserid: config,
	}
}

func (g *skyDisplayUserIdGenerator) DisplayUserId(connector, userid, username, preferredUsername, email string) string {
	if fieldName, ok := g.mapConnectorUserid[connector]; ok {
		switch fieldName {
		case "user_id":
			return userid
		case "name":
			return username
		case "username":
			return preferredUsername
		case "email":
			return email
		}
	}

	// For unconfigured connector, applies a default rule.
	if preferredUsername != "" {
		return preferredUsername
	} else if userid != "" {
		return userid
	} else {
		return username
	}
}<|MERGE_RESOLUTION|>--- conflicted
+++ resolved
@@ -24,11 +24,12 @@
 }
 
 type AuthFlags struct {
-	SecureCookies bool              `yaml:"cookie_secure,omitempty"`
-	Expiration    time.Duration     `yaml:"auth_duration,omitempty"`
-	SigningKey    *flag.PrivateKey  `yaml:"session_signing_key,omitempty"`
-	LocalUsers    map[string]string `yaml:"add_local_user,omitempty"`
-	Clients       map[string]string `yaml:"add_client,omitempty"`
+	SecureCookies     bool              `yaml:"cookie_secure,omitempty"`
+	Expiration        time.Duration     `yaml:"auth_duration,omitempty"`
+	SigningKey        *flag.PrivateKey  `yaml:"session_signing_key,omitempty"`
+	LocalUsers        map[string]string `yaml:"add_local_user,omitempty"`
+	Clients           map[string]string `yaml:"add_client,omitempty"`
+	PasswordConnector string            `yaml:"password_connector,omitempty" validate:"oneof=local ldap"`
 
 	Connectors ConnectorsConfig `yaml:"connectors,omitempty" ignore_env:"true"`
 }
@@ -122,20 +123,10 @@
 	}
 }
 
-<<<<<<< HEAD
 type Config interface {
 	ID() string
 	Name() string
 	Serialize(redirectURI string) ([]byte, error)
-=======
-type AuthFlags struct {
-	SecureCookies     bool              `long:"cookie-secure" description:"Force sending secure flag on http cookies"`
-	Expiration        time.Duration     `long:"auth-duration" default:"24h" description:"Length of time for which tokens are valid. Afterwards, users will have to log back in."`
-	SigningKey        *flag.PrivateKey  `long:"session-signing-key" required:"true" description:"File containing an RSA private key, used to sign auth tokens."`
-	PasswordConnector string            `long:"password-connector" default:"local" choice:"local" choice:"ldap" description:"Connector to use when authenticating via 'fly login -u ... -p ...'"`
-	LocalUsers        map[string]string `long:"add-local-user" description:"List of username:password combinations for all your local users. The password can be bcrypted - if so, it must have a minimum cost of 10." value-name:"USERNAME:PASSWORD"`
-	Clients           map[string]string `long:"add-client" description:"List of client_id:client_secret combinations" value-name:"CLIENT_ID:CLIENT_SECRET"`
->>>>>>> 2ee85a6b
 }
 
 type TeamConfig interface {
