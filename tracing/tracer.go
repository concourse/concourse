package tracing

import (
	"context"

	"go.opentelemetry.io/collector/translator/conventions"
	"go.opentelemetry.io/otel/api/global"
	"go.opentelemetry.io/otel/api/propagation"
	"go.opentelemetry.io/otel/api/trace"
	"go.opentelemetry.io/otel/codes"
	"go.opentelemetry.io/otel/label"
	export "go.opentelemetry.io/otel/sdk/export/trace"
	"go.opentelemetry.io/otel/sdk/resource"
	sdktrace "go.opentelemetry.io/otel/sdk/trace"
)

//go:generate go run github.com/maxbrunsfeld/counterfeiter/v6 go.opentelemetry.io/otel/api/trace.Tracer
//go:generate go run github.com/maxbrunsfeld/counterfeiter/v6 go.opentelemetry.io/otel/api/trace.Provider
//go:generate go run github.com/maxbrunsfeld/counterfeiter/v6 go.opentelemetry.io/otel/api/trace.Span

// Configured indicates whether tracing has been configured or not.
//
// This variable is needed in order to shortcircuit span generation when
// tracing hasn't been configured.
//
//
var Configured bool

type Config struct {
<<<<<<< HEAD
	Jaeger      Jaeger      `yaml:"jaeger"`
	Stackdriver Stackdriver `yaml:"stackdriver"`
=======
	ServiceName string            `long:"service-name"  description:"service name to attach to traces as metadata" default:"concourse-web"`
	Attributes  map[string]string `long:"attribute"  description:"attributes to attach to traces as metadata"`
	Honeycomb   Honeycomb
	Jaeger      Jaeger
	Stackdriver Stackdriver
	OTLP        OTLP
}

func (c Config) resource() *resource.Resource {
	attributes := []label.KeyValue{
		label.String(conventions.AttributeTelemetrySDKName, "opentelemetry"),
		label.String(conventions.AttributeTelemetrySDKLanguage, "go"),
		label.String(conventions.AttributeServiceName, c.ServiceName),
	}

	for key, value := range c.Attributes {
		attributes = append(attributes, label.String(key, value))
	}

	return resource.New(attributes...)
}

func (c Config) TraceProvider(exporter func() (export.SpanSyncer, error)) (trace.Provider, error) {
	exp, err := exporter()
	if err != nil {
		return nil, err
	}

	provider, err := sdktrace.NewProvider(sdktrace.WithConfig(
		sdktrace.Config{
			DefaultSampler: sdktrace.AlwaysSample(),
		}),
		sdktrace.WithSyncer(exp),
		sdktrace.WithResource(c.resource()),
	)
	if err != nil {
		return nil, err
	}

	return provider, nil
>>>>>>> ab76fa8c
}

func (c Config) Prepare() error {
	var provider trace.Provider
	var err error

	switch {
	case c.Honeycomb.IsConfigured():
		provider, err = c.TraceProvider(c.Honeycomb.Exporter)
	case c.Jaeger.IsConfigured():
		provider, err = c.TraceProvider(c.Jaeger.Exporter)
	case c.OTLP.IsConfigured():
		provider, err = c.TraceProvider(c.OTLP.Exporter)
	case c.Stackdriver.IsConfigured():
		provider, err = c.TraceProvider(c.Stackdriver.Exporter)
	}
	if err != nil {
		return err
	}

	if provider != nil {
		ConfigureTraceProvider(provider)
	}

	return nil
}

// StartSpan creates a span, giving back a context that has itself added as the
// parent span.
//
// Calls to this function with a context that has been generated from a previous
// call to this method will make the resulting span a child of the span that
// preceded it.
//
// For instance:
//
// ```
// func fn () {
//
//     rootCtx, rootSpan := StartSpan(context.Background(), "foo", nil)
//     defer rootSpan.End()
//
//     _, childSpan := StartSpan(rootCtx, "bar", nil)
//     defer childSpan.End()
//
// }
// ```
//
// calling `fn()` will lead to the following trace:
//
// ```
// foo   0--------3
//   bar    1----2
// ```
//
// where (0) is the start of the root span, which then gets a child `bar`
// initializing at (1), having its end called (2), and then the last span
// finalization happening for the root span (3) given how `defer` statements
// stack.
//
func StartSpan(
	ctx context.Context,
	component string,
	attrs Attrs,
) (context.Context, trace.Span) {
	return startSpan(ctx, component, attrs)
}

func FromContext(ctx context.Context) trace.Span {
	return trace.SpanFromContext(ctx)
}

func Inject(ctx context.Context, supplier propagation.HTTPSupplier) {
	trace.TraceContext{}.Inject(ctx, supplier)
}

type WithSpanContext interface {
	SpanContext() propagation.HTTPSupplier
}

func StartSpanFollowing(
	ctx context.Context,
	following WithSpanContext,
	component string,
	attrs Attrs,
) (context.Context, trace.Span) {
	if supplier := following.SpanContext(); supplier != nil {
		ctx = trace.TraceContext{}.Extract(ctx, supplier)
	}

	return startSpan(ctx, component, attrs)
}

func StartSpanLinkedToFollowing(
	linked context.Context,
	following WithSpanContext,
	component string,
	attrs Attrs,
) (context.Context, trace.Span) {
	ctx := context.Background()
	if supplier := following.SpanContext(); supplier != nil {
		ctx = trace.TraceContext{}.Extract(ctx, supplier)
	}
	linkedSpanContext := trace.SpanFromContext(linked).SpanContext()

	return startSpan(
		ctx,
		component,
		attrs,
		trace.LinkedTo(linkedSpanContext),
	)
}

func startSpan(
	ctx context.Context,
	component string,
	attrs Attrs,
	opts ...trace.StartOption,
) (context.Context, trace.Span) {
	if !Configured {
		return ctx, trace.NoopSpan{}
	}

	ctx, span := global.TraceProvider().Tracer("concourse").Start(
		ctx,
		component,
		opts...,
	)

	if len(attrs) != 0 {
		span.SetAttributes(keyValueSlice(attrs)...)
	}

	return ctx, span
}

func End(span trace.Span, err error) {
	if !Configured {
		return
	}

	if err != nil {
		span.SetStatus(codes.Internal, "")
		span.SetAttributes(
			label.String("error-message", err.Error()),
		)
	}

	span.End()
}

// ConfigureTraceProvider configures the sdk to use a given trace provider.
//
// By default, a noop tracer is registered, thus, it's safe to call StartSpan
// and other related methods even before `ConfigureTracer` it called.
//
func ConfigureTraceProvider(tp trace.Provider) {
	global.SetTraceProvider(tp)
	Configured = true
}<|MERGE_RESOLUTION|>--- conflicted
+++ resolved
@@ -27,15 +27,11 @@
 var Configured bool
 
 type Config struct {
-<<<<<<< HEAD
-	Jaeger      Jaeger      `yaml:"jaeger"`
-	Stackdriver Stackdriver `yaml:"stackdriver"`
-=======
 	ServiceName string            `long:"service-name"  description:"service name to attach to traces as metadata" default:"concourse-web"`
 	Attributes  map[string]string `long:"attribute"  description:"attributes to attach to traces as metadata"`
 	Honeycomb   Honeycomb
-	Jaeger      Jaeger
-	Stackdriver Stackdriver
+	Jaeger      Jaeger      `yaml:"jaeger"`
+	Stackdriver Stackdriver `yaml:"stackdriver"`
 	OTLP        OTLP
 }
 
@@ -71,7 +67,6 @@
 	}
 
 	return provider, nil
->>>>>>> ab76fa8c
 }
 
 func (c Config) Prepare() error {
