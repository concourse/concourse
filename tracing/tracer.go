package tracing

import (
	"context"
	"fmt"

	"go.opentelemetry.io/otel"
	"go.opentelemetry.io/otel/attribute"
	"go.opentelemetry.io/otel/codes"
	"go.opentelemetry.io/otel/propagation"
	export "go.opentelemetry.io/otel/sdk/export/trace"
	"go.opentelemetry.io/otel/sdk/resource"
	sdktrace "go.opentelemetry.io/otel/sdk/trace"
	"go.opentelemetry.io/otel/semconv"
	"go.opentelemetry.io/otel/trace"
)

// Configured indicates whether tracing has been configured or not.
//
// This variable is needed in order to shortcircuit span generation when
// tracing hasn't been configured.
//
//
type Service interface {
	ID() string
	Validate() error
	Exporter() (export.SpanSyncer, error)
}

var Configured bool

type Config struct {
	ServiceName string            `yaml:"service_name,omitempty"`
	Attributes  map[string]string `yaml:"attribute,omitempty"`

	Provider  string          `yaml:"provider,omitempty" validate:"tracing_provider"`
	Providers ProvidersConfig `yaml:",inline"`
}

type ProvidersConfig struct {
	Honeycomb   Honeycomb   `yaml:"honeycomb,omitempty"`
	Jaeger      Jaeger      `yaml:"jaeger,omitempty"`
	Stackdriver Stackdriver `yaml:"stackdriver,omitempty"`
	OTLP        OTLP        `yaml:"otlp,omitempty"`
}

func (p ProvidersConfig) All() map[string]Service {
	return map[string]Service{
		p.Honeycomb.ID():   &p.Honeycomb,
		p.Jaeger.ID():      &p.Jaeger,
		p.OTLP.ID():        &p.OTLP,
		p.Stackdriver.ID(): &p.Stackdriver,
	}
}

type ValidationTracingProviderError struct{}

func (e ValidationTracingProviderError) Error() string {
	var providers []string
	providersConfig := ProvidersConfig{}
	for name := range providersConfig.All() {
		providers = append(providers, name)
	}
	return fmt.Sprintf("Not a valid tracing provider. Valid options include %v.", providers)
}

func (c Config) Prepare() error {
	var configuredService Service
	for name, service := range c.Providers.All() {
		if c.Provider == name {
			configuredService = service
		}
	}

	if configuredService != nil {
		err := configuredService.Validate()
		if err != nil {
			return err
		}

		var provider trace.Provider
		provider, err = c.TraceProvider(configuredService.Exporter)
		if provider != nil {
			ConfigureTraceProvider(provider)
		}
	}

	return nil
}

func (c Config) resource() *resource.Resource {
	attributes := []attribute.KeyValue{
		semconv.TelemetrySDKNameKey.String("opentelemetry"),
		semconv.TelemetrySDKLanguageKey.String("go"),
		semconv.ServiceNameKey.String(c.ServiceName),
	}

	for key, value := range c.Attributes {
		attributes = append(attributes, attribute.String(key, value))
	}

	return resource.NewWithAttributes(attributes...)
}

func (c Config) TraceProvider(exporter func() (export.SpanExporter, error)) (trace.TracerProvider, error) {
	exp, err := exporter()
	if err != nil {
		return nil, err
	}

	provider := sdktrace.NewTracerProvider(
		sdktrace.WithSampler(sdktrace.AlwaysSample()),
		sdktrace.WithSyncer(exp),
		sdktrace.WithResource(c.resource()),
	)
	if err != nil {
		return nil, err
	}

	return provider, nil
}

<<<<<<< HEAD
=======
func (c Config) Prepare() error {
	var provider trace.TracerProvider
	var err error

	switch {
	case c.Honeycomb.IsConfigured():
		provider, err = c.TraceProvider(c.Honeycomb.Exporter)
	case c.Jaeger.IsConfigured():
		provider, err = c.TraceProvider(c.Jaeger.Exporter)
	case c.OTLP.IsConfigured():
		provider, err = c.TraceProvider(c.OTLP.Exporter)
	case c.Stackdriver.IsConfigured():
		provider, err = c.TraceProvider(c.Stackdriver.Exporter)
	}
	if err != nil {
		return err
	}

	if provider != nil {
		ConfigureTraceProvider(provider)
	}

	return nil
}

>>>>>>> 2ee85a6b
// StartSpan creates a span, giving back a context that has itself added as the
// parent span.
//
// Calls to this function with a context that has been generated from a previous
// call to this method will make the resulting span a child of the span that
// preceded it.
//
// For instance:
//
// ```
// func fn () {
//
//     rootCtx, rootSpan := StartSpan(context.Background(), "foo", nil)
//     defer rootSpan.End()
//
//     _, childSpan := StartSpan(rootCtx, "bar", nil)
//     defer childSpan.End()
//
// }
// ```
//
// calling `fn()` will lead to the following trace:
//
// ```
// foo   0--------3
//   bar    1----2
// ```
//
// where (0) is the start of the root span, which then gets a child `bar`
// initializing at (1), having its end called (2), and then the last span
// finalization happening for the root span (3) given how `defer` statements
// stack.
//
func StartSpan(
	ctx context.Context,
	component string,
	attrs Attrs,
) (context.Context, trace.Span) {
	return startSpan(ctx, component, attrs)
}

func FromContext(ctx context.Context) trace.Span {
	return trace.SpanFromContext(ctx)
}

func Inject(ctx context.Context, carrier propagation.TextMapCarrier) {
	propagation.TraceContext{}.Inject(ctx, carrier)
}

type WithSpanContext interface {
	SpanContext() propagation.TextMapCarrier
}

func StartSpanFollowing(
	ctx context.Context,
	following WithSpanContext,
	component string,
	attrs Attrs,
) (context.Context, trace.Span) {
	if supplier := following.SpanContext(); supplier != nil {
		ctx = propagation.TraceContext{}.Extract(ctx, supplier)
	}

	return startSpan(ctx, component, attrs)
}

func StartSpanLinkedToFollowing(
	linked context.Context,
	following WithSpanContext,
	component string,
	attrs Attrs,
) (context.Context, trace.Span) {
	ctx := context.Background()
	if supplier := following.SpanContext(); supplier != nil {
		ctx = propagation.TraceContext{}.Extract(ctx, supplier)
	}
	linkedSpanContext := trace.SpanFromContext(linked).SpanContext()

	return startSpan(
		ctx,
		component,
		attrs,
		trace.WithLinks(trace.Link{SpanContext: linkedSpanContext}),
	)
}

func startSpan(
	ctx context.Context,
	component string,
	attrs Attrs,
	opts ...trace.SpanOption,
) (context.Context, trace.Span) {
	if !Configured {
		return ctx, NoopSpan
	}

	ctx, span := otel.GetTracerProvider().Tracer("concourse").Start(
		ctx,
		component,
		opts...,
	)

	if len(attrs) != 0 {
		span.SetAttributes(keyValueSlice(attrs)...)
	}

	return ctx, span
}

func End(span trace.Span, err error) {
	if !Configured {
		return
	}

	if err != nil {
		span.SetStatus(codes.Error, "")
		span.SetAttributes(
			attribute.String("error-message", err.Error()),
		)
	}

	span.End()
}

// ConfigureTraceProvider configures the sdk to use a given trace provider.
//
// By default, a noop tracer is registered, thus, it's safe to call StartSpan
// and other related methods even before `ConfigureTracer` it called.
//
func ConfigureTraceProvider(tp trace.TracerProvider) {
	otel.SetTracerProvider(tp)
	Configured = true
}<|MERGE_RESOLUTION|>--- conflicted
+++ resolved
@@ -78,7 +78,7 @@
 			return err
 		}
 
-		var provider trace.Provider
+		var provider trace.TracerProvider
 		provider, err = c.TraceProvider(configuredService.Exporter)
 		if provider != nil {
 			ConfigureTraceProvider(provider)
@@ -120,34 +120,6 @@
 	return provider, nil
 }
 
-<<<<<<< HEAD
-=======
-func (c Config) Prepare() error {
-	var provider trace.TracerProvider
-	var err error
-
-	switch {
-	case c.Honeycomb.IsConfigured():
-		provider, err = c.TraceProvider(c.Honeycomb.Exporter)
-	case c.Jaeger.IsConfigured():
-		provider, err = c.TraceProvider(c.Jaeger.Exporter)
-	case c.OTLP.IsConfigured():
-		provider, err = c.TraceProvider(c.OTLP.Exporter)
-	case c.Stackdriver.IsConfigured():
-		provider, err = c.TraceProvider(c.Stackdriver.Exporter)
-	}
-	if err != nil {
-		return err
-	}
-
-	if provider != nil {
-		ConfigureTraceProvider(provider)
-	}
-
-	return nil
-}
-
->>>>>>> 2ee85a6b
 // StartSpan creates a span, giving back a context that has itself added as the
 // parent span.
 //
