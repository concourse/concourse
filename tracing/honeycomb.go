--- conflicted
+++ resolved
@@ -1,26 +1,12 @@
 package tracing
 
 import (
-<<<<<<< HEAD
-	"errors"
-	"fmt"
-
-	"github.com/hashicorp/go-multierror"
-	"github.com/honeycombio/opentelemetry-exporter-go/honeycomb"
-=======
->>>>>>> 2ee85a6b
 	export "go.opentelemetry.io/otel/sdk/export/trace"
 )
 
 type Honeycomb struct {
-<<<<<<< HEAD
-	APIKey      string `yaml:"api_key,omitempty"`
-	Dataset     string `yaml:"dataset,omitempty"`
-	ServiceName string `yaml:"service_name,omitempty"`
-=======
-	APIKey  string `long:"honeycomb-api-key" description:"honeycomb.io api key"`
-	Dataset string `long:"honeycomb-dataset" description:"honeycomb.io dataset name"`
->>>>>>> 2ee85a6b
+	APIKey  string `yaml:"api_key,omitempty"`
+	Dataset string `yaml:"dataset,omitempty"`
 }
 
 func (h Honeycomb) ID() string {
